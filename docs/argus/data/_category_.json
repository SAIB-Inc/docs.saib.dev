{
    "label": "Data Models",
<<<<<<< HEAD
    "position": 2
=======
    "position": 3
>>>>>>> a0228e6d
}
  <|MERGE_RESOLUTION|>--- conflicted
+++ resolved
@@ -1,9 +1,5 @@
 {
     "label": "Data Models",
-<<<<<<< HEAD
-    "position": 2
-=======
     "position": 3
->>>>>>> a0228e6d
 }
   