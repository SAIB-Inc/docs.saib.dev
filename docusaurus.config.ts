import {themes as prismThemes} from 'prism-react-renderer';
import type {Config} from '@docusaurus/types';
import type * as Preset from '@docusaurus/preset-classic';

// This runs in Node.js - Don't use client-side code here (browser APIs, JSX...)

const config: Config = {
  title: 'Developer Portal | Softwarez at its Best, Inc.',
  tagline: 'Dinosaurs are cool',
  favicon: 'img/favicon.ico',

  // Set the production url of your site here
  url: 'https://your-docusaurus-site.example.com',
  // Set the /<baseUrl>/ pathname under which your site is served
  // For GitHub pages deployment, it is often '/<projectName>/'
  baseUrl: '/',

  // GitHub pages deployment config.
  // If you aren't using GitHub pages, you don't need these.
  organizationName: 'facebook', // Usually your GitHub org/user name.
  projectName: 'docusaurus', // Usually your repo name.

  onBrokenLinks: 'throw',
  onBrokenMarkdownLinks: 'warn',

  // Even if you don't use internationalization, you can use this field to set
  // useful metadata like html lang. For example, if your site is Chinese, you
  // may want to replace "en" with "zh-Hans".
  i18n: {
    defaultLocale: 'en',
    locales: ['en'],
  },

  presets: [
    [
      'classic',
      {
        docs: {
          sidebarPath: './sidebars.ts',
        },
        blog: {
          showReadingTime: true,
          feedOptions: {
            type: ['rss', 'atom'],
            xslt: true,
          },
          // Please change this to your repo.
          // Remove this to remove the "edit this page" links.
          editUrl:
            'https://github.com/facebook/docusaurus/tree/main/packages/create-docusaurus/templates/shared/',
          // Useful options to enforce blogging best practices
          onInlineTags: 'warn',
          onInlineAuthors: 'warn',
          onUntruncatedBlogPosts: 'warn',
        },
        theme: {
          customCss: './src/styles/app.css',
        },
      } satisfies Preset.Options,
    ],
  ],

  themeConfig: {
    // Replace with your project's social card
    colorMode: {
      defaultMode: 'dark',
    },
    image: 'img/docusaurus-social-card.jpg',
    navbar: {
      title: '',
      logo: {
        alt: 'SAIB Developer Portal',
        src: 'img/logo_light.svg',
        srcDark: 'img/logo_dark.svg'
      },
      items: [
        {
          docId: 'chrysalis',
          type: "docSidebar",
          sidebarId: "chrysalis",
          position: "left",
          label: "Chrysalis",
        },
        {
          docId: 'argus',
          type: 'docSidebar',
          sidebarId: 'argusSidebar',
          position: 'left',
          label: 'Argus'
        },
        {
          docId: 'razor',
          type: 'docSidebar',
          sidebarId: 'razor',
          position: 'left',
          label: 'Razor'
        },
        {
          docId: 'comp',
          type: 'docSidebar',
          sidebarId: 'comp',
          position: 'left',
          label: 'COMP'
        },
        {
          docId: 'futura',
          type: 'docSidebar',
          sidebarId: 'futura',
          position: 'left',
          label: 'Futura'
<<<<<<< HEAD
        },
        {
          href: 'https://github.com/SAIB-Inc',
          position: 'right',
          className: 'navbar-icon',
          'aria-label': 'GitHub repository',
=======
>>>>>>> 18c1e2eb
        },
      ],
    },
    footer: {
      style: 'dark',
      links: [
        {
          title: 'Docs',
          items: [
            {
              label: 'Tutorial',
              to: '/docs/intro',
            },
          ],
        },
        {
          title: 'Community',
          items: [
            {
              label: 'Stack Overflow',
              href: 'https://stackoverflow.com/questions/tagged/docusaurus',
            },
            {
              label: 'Discord',
              href: 'https://discordapp.com/invite/docusaurus',
            },
            {
              label: 'X',
              href: 'https://x.com/docusaurus',
            },
          ],
        },
        {
          title: 'More',
          items: [
            {
              label: 'Blog',
              to: '/blog',
            },
            {
              label: 'GitHub',
              href: 'https://github.com/facebook/docusaurus',
            },
          ],
        },
      ],
      copyright: `© SAIB ${new Date().getFullYear()} - Copyright`,
    },
    prism: {
      theme: prismThemes.github,
      darkTheme: prismThemes.dracula,
    },
  } satisfies Preset.ThemeConfig,
};


export default config;<|MERGE_RESOLUTION|>--- conflicted
+++ resolved
@@ -108,15 +108,6 @@
           sidebarId: 'futura',
           position: 'left',
           label: 'Futura'
-<<<<<<< HEAD
-        },
-        {
-          href: 'https://github.com/SAIB-Inc',
-          position: 'right',
-          className: 'navbar-icon',
-          'aria-label': 'GitHub repository',
-=======
->>>>>>> 18c1e2eb
         },
       ],
     },
