import { ReactNode, useEffect, useMemo, useState } from "react";
import { ThemeProvider, createTheme } from '@mui/material/styles';
import CssBaseline from '@mui/material/CssBaseline';
import {
    useColorMode,
} from '@docusaurus/theme-common/internal';
import '@fontsource/poppins/300.css';
import '@fontsource/poppins/400.css';
import '@fontsource/poppins/500.css';
import '@fontsource/poppins/700.css';
import '@fontsource/space-mono/400.css';
import '@fontsource/space-mono/700.css';
import { useLocation } from "@docusaurus/router";
import '../../theme.d.ts';

type SaibThemeProviderProps = {
    children: ReactNode;
}

export default function SaibThemeProvider({ children }: SaibThemeProviderProps): ReactNode {
    const { colorMode } = useColorMode();
    const location = useLocation();
    const [mounted, setMounted] = useState(false);

    const isChrysalis = location.pathname.startsWith('/docs/chrysalis');
    const isArgus = location.pathname.startsWith('/docs/argus');
    const isRazor = location.pathname.startsWith('/docs/razor');
    const isComp = location.pathname.startsWith('/docs/comp');
    const isFutura = location.pathname.startsWith('/docs/futura');

    const darkTheme = useMemo(() =>
        createTheme({
<<<<<<< HEAD
          palette: {
            mode: colorMode,
            background: {
                default: colorMode === 'dark' ? '#191919' : '#ffffff',
                paper: colorMode === 'dark' ? '#24222D' : '#E9F5FF',
            },
            primary: {
                main: '#5438DC',
                light: '#C2B8FF',
                contrastText: colorMode === 'dark' ? '#ffffff' : '#5438DC'
            },
            secondary: {
                main: colorMode === 'dark' ? '#5438DC' : '#ffffff',
                dark: '#5438DC',
                light: '#7454FF',
                contrastText: '#59EDE0'
            },
            text: {
                primary: colorMode === 'dark' ? '#ffffff' : '#2C1A53',
                secondary: colorMode === 'dark' ? '#C2B8FF' : '#5438DC',
                disabled: colorMode === 'dark' ? '#FFFFFF99' : '#2C1A53'
            },
            grey: {
                50: '#ffffff',
                100: '#717171',
                200: '#E9F5FF',
                300: colorMode === 'dark' ? '#1C1C1C' : '#F7F9FB',
                600: '#191919',
                700: colorMode === 'dark' ? '#23212B' : '#E9F5FF',
                800: '#1F2F4E',
                900: '#1C3250',
                A100: colorMode === 'dark' ? '#151515' : '#E9F5FF',
                A200: '#000000',
=======
            palette: {
                mode: colorMode,
                background: {
                    default: colorMode === 'dark' ? '#191919' : '#ffffff',
                    paper: colorMode === 'dark' ? '#24222D' : '#E9F5FF',
                },
                primary: {
                    main: '#5438DC',
                    light: '#C2B8FF',
                    contrastText: colorMode === 'dark' ? '#ffffff' : '#5438DC'
                },
                secondary: {
                    main: colorMode === 'dark' ? '#5438DC' : '#ffffff',
                    dark: '#5438DC',
                    light: '#7454FF',
                    contrastText: '#59EDE0'
                },
                text: {
                    primary: colorMode === 'dark' ? '#ffffff' : '#2C1A53',
                    secondary: colorMode === 'dark' ? '#C2B8FF' : '#5438DC',
                    disabled: colorMode === 'dark' ? '#FFFFFF99' : '#2C1A53'
                },
                grey: {
                    50: '#ffffff',
                    100: '#717171',
                    200: '#E9F5FF',
                    300: colorMode === 'dark' ? '#1C1C1C' : '#F7F9FB',
                    600: '#191919',
                    700: colorMode === 'dark' ? '#23212B' : '#E9F5FF',
                    800: '#1F2F4E',
                    900: '#1C3250',
                    A100: colorMode === 'dark' ? '#151515' : '#E9F5FF',
                },
                action: {
                    active: '#3A376A',
                    hover: '#988DE2',
                    hoverOpacity: 0.6,
                },
>>>>>>> f0e1a7fe
            },
            shape: {
                borderRadius: 12,
            },
<<<<<<< HEAD
        },
        shape: {
            borderRadius: 12,
        },
        futura: {
            colors: {
                primary: '#FFF8E0',
                secondary: '#5F28A3'
            }
        }
      })
=======
        })
>>>>>>> f0e1a7fe
    , [colorMode]);

    useEffect(() => {
        const root = document.documentElement;

        if (isArgus) {
            root.setAttribute('data-theme-variant', 'argus');
        } else if (isChrysalis) {
            root.setAttribute('data-theme-variant', 'chrysalis');
        } else if (isRazor) {
            root.setAttribute('data-theme-variant', 'razor');
        } else if (isComp) {
            root.setAttribute('data-theme-variant', 'comp');
        } else if (isFutura) {
            root.setAttribute('data-theme-variant', 'futura');
        } else {
            root.setAttribute('data-theme-variant', 'home');
        }
    }, [isArgus, isChrysalis, isRazor, isComp, isFutura]);

    useEffect(() => {
        setMounted(true);
    }, []);

    if (!mounted) return null;

    return (
        <ThemeProvider theme={darkTheme}>
            <CssBaseline />
            {children}
        </ThemeProvider>
    );
}<|MERGE_RESOLUTION|>--- conflicted
+++ resolved
@@ -30,7 +30,6 @@
 
     const darkTheme = useMemo(() =>
         createTheme({
-<<<<<<< HEAD
           palette: {
             mode: colorMode,
             background: {
@@ -64,51 +63,12 @@
                 900: '#1C3250',
                 A100: colorMode === 'dark' ? '#151515' : '#E9F5FF',
                 A200: '#000000',
-=======
-            palette: {
-                mode: colorMode,
-                background: {
-                    default: colorMode === 'dark' ? '#191919' : '#ffffff',
-                    paper: colorMode === 'dark' ? '#24222D' : '#E9F5FF',
-                },
-                primary: {
-                    main: '#5438DC',
-                    light: '#C2B8FF',
-                    contrastText: colorMode === 'dark' ? '#ffffff' : '#5438DC'
-                },
-                secondary: {
-                    main: colorMode === 'dark' ? '#5438DC' : '#ffffff',
-                    dark: '#5438DC',
-                    light: '#7454FF',
-                    contrastText: '#59EDE0'
-                },
-                text: {
-                    primary: colorMode === 'dark' ? '#ffffff' : '#2C1A53',
-                    secondary: colorMode === 'dark' ? '#C2B8FF' : '#5438DC',
-                    disabled: colorMode === 'dark' ? '#FFFFFF99' : '#2C1A53'
-                },
-                grey: {
-                    50: '#ffffff',
-                    100: '#717171',
-                    200: '#E9F5FF',
-                    300: colorMode === 'dark' ? '#1C1C1C' : '#F7F9FB',
-                    600: '#191919',
-                    700: colorMode === 'dark' ? '#23212B' : '#E9F5FF',
-                    800: '#1F2F4E',
-                    900: '#1C3250',
-                    A100: colorMode === 'dark' ? '#151515' : '#E9F5FF',
-                },
-                action: {
-                    active: '#3A376A',
-                    hover: '#988DE2',
-                    hoverOpacity: 0.6,
-                },
->>>>>>> f0e1a7fe
             },
-            shape: {
-                borderRadius: 12,
+            action: {
+                active: '#3A376A',
+                hover: '#988DE2',
+                hoverOpacity: 0.6,
             },
-<<<<<<< HEAD
         },
         shape: {
             borderRadius: 12,
@@ -120,9 +80,6 @@
             }
         }
       })
-=======
-        })
->>>>>>> f0e1a7fe
     , [colorMode]);
 
     useEffect(() => {
