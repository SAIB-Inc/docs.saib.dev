import { ReactNode, useEffect, useMemo } from "react";
import { ThemeProvider, createTheme } from '@mui/material/styles';
import CssBaseline from '@mui/material/CssBaseline';
import {
    useColorMode,
} from '@docusaurus/theme-common/internal';
import '@fontsource/poppins/300.css';
import '@fontsource/poppins/400.css';
import '@fontsource/poppins/500.css';
import '@fontsource/poppins/700.css';
import '@fontsource/space-mono/400.css';
import '@fontsource/space-mono/700.css';
import { useLocation } from "@docusaurus/router";

type SaibThemeProviderProps = {
    children: ReactNode;
}

export default function SaibThemeProvider({ children }: SaibThemeProviderProps): ReactNode {
    const { colorMode } = useColorMode();
    const location = useLocation();
    const isChrysalis = location.pathname.startsWith('/docs/chrysalis');
    const isArgus = location.pathname.startsWith('/docs/argus');
    const isRazor = location.pathname.startsWith('/docs/razor');
    const isComp = location.pathname.startsWith('/docs/comp');
    const isFutura = location.pathname.startsWith('/docs/futura');

    const darkTheme = useMemo(() =>
        createTheme({
          palette: {
            mode: colorMode,
            background: {
                default: colorMode === 'dark' ? '#191919' : '#ffffff',
                paper: colorMode === 'dark' ? '#24222D' : '#E9F5FF',
            },
            primary: {
                main: '#5438DC',
                light: '#C2B8FF',
                contrastText: colorMode === 'dark' ? '#ffffff' : '#5438DC'
            },
            secondary: {
                main: colorMode === 'dark' ? '#5438DC' : '#ffffff',
                dark: '#5438DC',
                light: '#7454FF'
            },
            text: {
                primary: colorMode === 'dark' ? '#ffffff' : '#2C1A53',
                secondary: colorMode === 'dark' ? '#C2B8FF' : '#5438DC',
                disabled: colorMode === 'dark' ? '#FFFFFF99' : '#2C1A53'
            },
            grey: {
                50: '#ffffff',
                100: '#717171',
                600: '#191919',
<<<<<<< HEAD
                800: '#1F2F4E',
                900: colorMode === 'dark' ? '#191919' : '#E9F5FF',
                A100: colorMode === 'dark' ? '#151515' : '#E9F5FF',
            },
            action: {
                active: '#3A376A',
                hover: '#C2B8FF',
                hoverOpacity: 0.6,
            },
=======
                700: colorMode === 'dark' ? '#23212B' : '#E9F5FF',
                800: '#1F2F4E',
                900: colorMode === 'dark' ? '#191919' : '#E9F5FF',
                A100: colorMode === 'dark' ? '#151515' : '#E9F5FF',
            }
>>>>>>> 18c1e2eb
        },
        shape: {
            borderRadius: 12,
        }
      })
    , [colorMode]);

    useEffect(() => {
      const root = document.documentElement;
    
      if (isArgus) {
        root.setAttribute('data-theme-variant', 'argus');
      } else if (isChrysalis) {
        root.setAttribute('data-theme-variant', 'chrysalis');
      } else if (isRazor) {
        root.setAttribute('data-theme-variant', 'razor'); 
      } else if (isComp) {
        root.setAttribute('data-theme-variant', 'comp');
      } else if (isFutura) {
        root.setAttribute('data-theme-variant', 'futura');
      } else {
        root.setAttribute('data-theme-variant', 'home');
      }
    }, [isArgus, isChrysalis, isRazor, isComp]);

    return (
        <ThemeProvider theme={darkTheme}>
            <CssBaseline />
            {children}
        </ThemeProvider>
    );
}<|MERGE_RESOLUTION|>--- conflicted
+++ resolved
@@ -52,7 +52,7 @@
                 50: '#ffffff',
                 100: '#717171',
                 600: '#191919',
-<<<<<<< HEAD
+                700: colorMode === 'dark' ? '#23212B' : '#E9F5FF',
                 800: '#1F2F4E',
                 900: colorMode === 'dark' ? '#191919' : '#E9F5FF',
                 A100: colorMode === 'dark' ? '#151515' : '#E9F5FF',
@@ -62,13 +62,6 @@
                 hover: '#C2B8FF',
                 hoverOpacity: 0.6,
             },
-=======
-                700: colorMode === 'dark' ? '#23212B' : '#E9F5FF',
-                800: '#1F2F4E',
-                900: colorMode === 'dark' ? '#191919' : '#E9F5FF',
-                A100: colorMode === 'dark' ? '#151515' : '#E9F5FF',
-            }
->>>>>>> 18c1e2eb
         },
         shape: {
             borderRadius: 12,
