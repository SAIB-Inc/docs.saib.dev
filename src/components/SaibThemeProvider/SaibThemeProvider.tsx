import { ReactNode, useEffect, useMemo } from "react";
import { ThemeProvider, createTheme } from '@mui/material/styles';
import CssBaseline from '@mui/material/CssBaseline';
import {
    useColorMode,
} from '@docusaurus/theme-common/internal';
import '@fontsource/poppins/300.css';
import '@fontsource/poppins/400.css';
import '@fontsource/poppins/500.css';
import '@fontsource/poppins/700.css';
import '@fontsource/space-mono/400.css';
import '@fontsource/space-mono/700.css';
import { useLocation } from "@docusaurus/router";

type SaibThemeProviderProps = {
    children: ReactNode;
}

export default function SaibThemeProvider({ children }: SaibThemeProviderProps): ReactNode {
    const { colorMode } = useColorMode();
    const location = useLocation();
    const isChrysalis = location.pathname.startsWith('/docs/chrysalis');
    const isArgus = location.pathname.startsWith('/docs/argus');
    const isRazor = location.pathname.startsWith('/docs/razor');
    const isComp = location.pathname.startsWith('/docs/comp');
    const isFutura = location.pathname.startsWith('/docs/futura');

    const darkTheme = useMemo(() =>
        createTheme({
<<<<<<< HEAD
            palette: {
                mode: colorMode,
                // Background
                background: {
                    default: colorMode === 'dark' ? '#191919' : '#ffffff',
                    paper: colorMode === 'dark' ? '#24222D' : '#E9F5FF',
                },
                // button background
                primary: {
                    main: '#5438DC',
                    light: '#C2B8FF',
                    contrastText: colorMode === 'dark' ? '#ffffff' : '#5438DC'
                },
                secondary: {
                    main: colorMode === 'dark' ? '#5438DC' : '#ffffff',
                },
                text: {
                    primary: colorMode === 'dark' ? '#ffffff' : '#2C1A53',
                    secondary: colorMode === 'dark' ? '#C2B8FF' : '#5438DC',
                    disabled: colorMode === 'dark' ? '#FFFFFF99' : '#2C1A53'
                },
                grey: {
                    50: '#ffffff',
                    600: '#191919',
                    900: colorMode === 'dark' ? '#191919' : '#E9F5FF'
                }
=======
          palette: {
            mode: colorMode,
            background: {
                default: colorMode === 'dark' ? '#191919' : '#ffffff',
                paper: colorMode === 'dark' ? '#24222D' : '#E9F5FF',
>>>>>>> 30b6d323
            },
            primary: {
                main: '#5438DC',
                light: '#C2B8FF',
                contrastText: colorMode === 'dark' ? '#ffffff' : '#5438DC'
            },
            secondary: {
                main: colorMode === 'dark' ? '#5438DC' : '#ffffff',
                dark: '#5438DC',
                light: '#7454FF'
            },
            text: {
                primary: colorMode === 'dark' ? '#ffffff' : '#2C1A53',
                secondary: colorMode === 'dark' ? '#C2B8FF' : '#5438DC',
                disabled: colorMode === 'dark' ? '#FFFFFF99' : '#2C1A53'
            },
            grey: {
                50: '#ffffff',
                100: '#717171',
                600: '#191919',
                800: '#1F2F4E',
                900: colorMode === 'dark' ? '#191919' : '#E9F5FF',
                A100: colorMode === 'dark' ? '#151515' : '#E9F5FF',
            }
        },
        shape: {
            borderRadius: 12,
        }
      })
    , [colorMode]);

    useEffect(() => {
      const root = document.documentElement;
    
      if (isArgus) {
        root.setAttribute('data-theme-variant', 'argus');
      } else if (isChrysalis) {
        root.setAttribute('data-theme-variant', 'chrysalis');
      } else if (isRazor) {
        root.setAttribute('data-theme-variant', 'razor'); 
      } else if (isComp) {
        root.setAttribute('data-theme-variant', 'comp');
      } else if (isFutura) {
        root.setAttribute('data-theme-variant', 'futura');
      } else {
        root.setAttribute('data-theme-variant', 'home');
      }
    }, [isArgus, isChrysalis, isRazor, isComp]);

    return (
        <ThemeProvider theme={darkTheme}>
            <CssBaseline />
            {children}
        </ThemeProvider>
    );
}<|MERGE_RESOLUTION|>--- conflicted
+++ resolved
@@ -27,40 +27,11 @@
 
     const darkTheme = useMemo(() =>
         createTheme({
-<<<<<<< HEAD
-            palette: {
-                mode: colorMode,
-                // Background
-                background: {
-                    default: colorMode === 'dark' ? '#191919' : '#ffffff',
-                    paper: colorMode === 'dark' ? '#24222D' : '#E9F5FF',
-                },
-                // button background
-                primary: {
-                    main: '#5438DC',
-                    light: '#C2B8FF',
-                    contrastText: colorMode === 'dark' ? '#ffffff' : '#5438DC'
-                },
-                secondary: {
-                    main: colorMode === 'dark' ? '#5438DC' : '#ffffff',
-                },
-                text: {
-                    primary: colorMode === 'dark' ? '#ffffff' : '#2C1A53',
-                    secondary: colorMode === 'dark' ? '#C2B8FF' : '#5438DC',
-                    disabled: colorMode === 'dark' ? '#FFFFFF99' : '#2C1A53'
-                },
-                grey: {
-                    50: '#ffffff',
-                    600: '#191919',
-                    900: colorMode === 'dark' ? '#191919' : '#E9F5FF'
-                }
-=======
           palette: {
             mode: colorMode,
             background: {
                 default: colorMode === 'dark' ? '#191919' : '#ffffff',
                 paper: colorMode === 'dark' ? '#24222D' : '#E9F5FF',
->>>>>>> 30b6d323
             },
             primary: {
                 main: '#5438DC',
