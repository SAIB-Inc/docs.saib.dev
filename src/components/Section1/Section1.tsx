--- conflicted
+++ resolved
@@ -11,106 +11,73 @@
     const scrollToNextSection = () => {
         const nextSection = document.getElementById("section-2");
         if (nextSection) {
-<<<<<<< HEAD
             nextSection.scrollIntoView({ behavior: "smooth" });
         }
     };
 
     return (
-        <section id="section-1" style={{ backgroundColor: theme.palette.background.default }} className={`relative grid place-content-center w-screen h-screen bg-cover ${colorMode === 'dark' ? "bg-[url(/img/background_dark.webp)]" : "bg-[url(/img/background_light.webp)]"}`}>
-            <div className="container text-center">
-=======
-          nextSection.scrollIntoView({ behavior: "smooth" });
-        }
-      };
-
-    return (
-        <section style={{ backgroundColor:theme.palette.background.default }}  className={`relative grid place-content-center bg-cover ${colorMode === 'dark' ? "bg-[url(/img/background_dark.webp)]" : "bg-[url(/img/background_light.webp)]"} pt-12 md:pt-0 md:min-h-210 md:h-screen`}>
+        <section id="section-1" style={{ backgroundColor: theme.palette.background.default }} className={`relative grid place-content-center bg-cover ${colorMode === 'dark' ? "bg-[url(/img/background_dark.webp)]" : "bg-[url(/img/background_light.webp)]"} pt-12 md:pt-0 md:min-h-210 md:h-screen`}>
             <div className="container mx-auto text-center">
->>>>>>> 18c1e2eb
                 <div>
                     <h1 className="!text-[40px] sm:!text-[60px] md:!text-[80px] lg:!text-[104px]">
                         <span className="inline-flex items-center -translate-y-1 sm:-translate-y-2 md:-translate-y-4 ">
                             <span className="tracking-[-9.62px] leading-[-20px] mr-[24px] text-[30px] lg:text-[52.88px]" style={{ fontFamily: "Space Mono" }}>
                                 <span> &gt; _</span>
-<<<<<<< HEAD
                                 <span
                                     style={{ color: theme.palette.primary.main }}
-                                    className="text-[55px] animate-blink inline-block ml-[9.62px]"> |</span>
+                                    className="text-[35px] lg:text-[55px] animate-blink inline-block ml-[9.62px]"> |</span>
                             </span>
                         </span>
                         <span
                             style={{ color: theme.palette.text.secondary }}
-=======
-                                <span 
-                                    style={{color: theme.palette.primary.main}}
-                                    className="animate-blink inline-block ml-[9.62px] text-[35px] lg:text-[55px]"> |</span>
-                            </span>
-                        </span>
-                        <span 
-                            style={{color: theme.palette.text.secondary}} 
->>>>>>> 18c1e2eb
+
                         >SAIB </span>
                         <span>Cardano Developer Portal</span>
                     </h1>
                 </div>
                 <div>
-<<<<<<< HEAD
-                    <p className="text-[20px] font-light">
-                        Whether you're developing decentralized applications (dApps), writing smart <br />
-                        contracts, or exploring blockchain integration, the SAIB Cardano Developer <br />
-=======
-                    <p className="font-light text-sm sm:text-base lg:text-xl">
-                        Whether you're developing decentralized applications (dApps), writing smart <br className="hidden md:block"/> 
-                        contracts, or exploring blockchain integration, the SAIB Cardano Developer <br className="hidden md:block"/>
->>>>>>> 18c1e2eb
+                    <p className="text-sm sm:text-base lg:text-xl font-light">
+                        Whether you're developing decentralized applications (dApps), writing smart <br className="hidden md:block" />
+                        contracts, or exploring blockchain integration, the SAIB Cardano Developer <br className="hidden md:block" />
                         Portal provides everything you need to innovate with confidence.
                     </p>
                 </div>
                 <div className="mt-[34px]">
-<<<<<<< HEAD
                     <Button
                         LinkComponent='a'
                         href="/docs/chrysalis/overview"
                         sx={{
                             color: theme.palette.grey[50],
                             '&:hover': {
-                                backgroundColor: '#C2B8FF',
-                                color: 'white'
+                                backgroundColor: theme.palette.action.hover,
+                                color: theme.palette.grey[50]
                             },
                             '&:active': {
-                                backgroundColor: '#3A376A',
-                                color: '#white'
+                                backgroundColor: theme.palette.action.active,
+                                color: theme.palette.grey[50]
                             },
                         }}
                         variant="contained">
                         Let's Get Started
                     </Button>
                 </div>
-                <div className="flex justify-center mt-[72.9px]">
-                    <Wizard sx={{ fontSize: 140, color: theme.palette.text.secondary }} />
+                <div className="flex justify-center mt-10 md:mt-[72.9px]">
+                    <Wizard sx={{ color: theme.palette.text.secondary }} className="text-[120px]! lg:text-[140px]!" />
                 </div>
             </div>
-
             <div
-                onClick={scrollToNextSection}
-                className="absolute bottom-18 left-1/2 transform -translate-x-1/2 flex justify-center items-center flex-col animate-bounce2 cursor-pointer"
-            >
-                <img src="/img/scroll_arrow.webp" alt="scroll down" />
-=======
-                    <Button sx={{ color: theme.palette.grey[50] }} variant="contained">Let's Get Started</Button>
-                </div>
-                <div className="flex justify-center mt-10 md:mt-[72.9px]">
-                    <Wizard sx={{ color: theme.palette.text.secondary }} className="text-[120px]! lg:text-[140px]!"/>
-                </div>
-            </div>
-            <div 
                 onClick={scrollToNextSection}
                 className="absolute bottom-0 left-1/2 transform -translate-x-1/2 justify-center items-center flex-col animate-bounce2 cursor-pointer hidden md:flex 2xl:bottom-20"
             >
-                <img src="/img/scroll_arrow.webp" alt="scroll down"/>
->>>>>>> 18c1e2eb
-            </div>
+                <img src="/img/scroll_arrow.webp" alt="scroll down" />
+
+                <div
+                    onClick={scrollToNextSection}
+                    className="absolute bottom-0 left-1/2 transform -translate-x-1/2 justify-center items-center flex-col animate-bounce2 cursor-pointer hidden md:flex 2xl:bottom-20"
+                >
+                    <img src="/img/scroll_arrow.webp" alt="scroll down" />
+                </div>
+            </div>    
         </section>
     )
 };