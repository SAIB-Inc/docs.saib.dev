--- conflicted
+++ resolved
@@ -1,14 +1,11 @@
 import { ReactNode, useState } from "react";
 import BtnMore from "../Shared/Buttons/BtnMore/BtnMore";
-import { alpha, Icon, IconButton, useTheme } from "@mui/material";
+import { alpha, ButtonBase, Icon, IconButton, useTheme } from "@mui/material";
 import { useColorMode } from "@docusaurus/theme-common";
 import DownArrow from "../../icons/DownArrow.svg";
-<<<<<<< HEAD
 import AvatarButton from "./Avatar";
-=======
 import { ChevronLeft, ChevronRight } from "@mui/icons-material";
 
->>>>>>> 9fbb44e1
 
 export default function Section2(): ReactNode {
 
@@ -22,84 +19,97 @@
         {
             name: "chrysalis",
             logo: "/img/Section2/Logos/chrysalis.webp",
-<<<<<<< HEAD
             description: "Chrysalis is the core building-block library for .NET Cardano development.",
             link: "/docs/chrysalis/overview",
-            class: "top-76"
-=======
-            description: "Razor is a next-generation .NET Cardano node",
-            class: "w-83 -top-44 sm:w-100 sm:-top-49 md:w-120 md:-top-59 lg:top-84 xl:top-76 xl:w-full"
->>>>>>> 9fbb44e1
+            class: "w-78 -top-44 sm:w-100 sm:-top-49 md:w-120 md:-top-59 lg:w-136 lg:top-68 xl:top-60 xl:w-full 2xl:top-76"
         },
         {
             name: "argus",
             logo: "/img/Section2/Logos/argus.webp",
-<<<<<<< HEAD
             description: "Argus is the Cardano Blockchain Indexer for .NET",
             link: "/docs/argus/intro",
-            class: "top-68"
+            class: "-top-48 w-62 sm:w-72 sm:-top-52 md:w-92 md:-top-68 lg:w-110 lg:top-56 xl:w-full xl:top-38 2xl:top-56"
         },
         {
             name: "comp",
             logo: "/img/Section2/Logos/comp.webp",
             description: "Cardano Open Metadata Project (COMP) sets metadata standards for the Cardano ecosystem.",
             link: "/docs/comp/overview",
-            class: "top-70"
+            class: "-top-45 w-62 sm:w-72 sm:-top-49 md:w-82 md:-top-53 lg:w-110 lg:top-62 xl:w-full xl:top-50 2xl:top-70"
         },
         {
             name: "futura",
             logo: colorMode === "dark" ? "/img/Section2/Logos/futura_dark.webp" : "/img/Section2/Logos/futura_light.webp",
             description: "Futura is the DSL that compiles UPLC - Cardano smart contract development on .NET.",
             link: "/docs/futura/overview",
-            class: "top-70"
-=======
-            description: "Razor is a next-generation .NET Cardano node",
-            class: "-top-48 w-62 sm:w-72 sm:-top-52 md:w-82 md:-top-56 lg:w-94 lg:top-72 xl:w-full xl:top-68"
-        },
-        {
-            name: "aegis",
-            logo: "/img/Section2/Logos/aegis.webp",
-            description: "Razor is a next-generation .NET Cardano node",
-            class: "-top-45 w-62 sm:w-72 sm:-top-49 md:w-82 md:-top-53 lg:w-94 lg:top-72 xl:w-full xl:top-70"
-        },
-        {
-            name: "futura",
-            logo: "/img/Section2/Logos/futura.webp",
-            description: "Razor is a next-generation .NET Cardano node",
-            class: "-top-45 w-56 sm:w-68 sm:-top-51 md:w-76 md:-top-55 lg:w-80 lg:top-84 xl:w-full xl:top-76"
->>>>>>> 9fbb44e1
+            class: "-top-45 w-48 sm:w-52 sm:-top-48 md:w-72 md:-top-70 lg:w-80 lg:top-58 xl:w-full xl:top-44 2xl:top-64"
         },
         {
             name: "razor",
             logo: "/img/Section2/Logos/razor.webp",
-<<<<<<< HEAD
-            description: "Razor is our fully open-source .NET implementation of a Cardano Node",
+            description: "Razor is our fully open-source .NET impementation of a Cardano Node",
             link: "/docs/razor/overview",
-            class: "top-50"
-=======
-            description: "Razor is a next-generation .NET Cardano node",
-            class: "-top-52 w-38 sm:w-44 sm:-top-58 md:w-46 lg:w-58 lg:top-60 xl:w-full lg:top-50"
->>>>>>> 9fbb44e1
+        class: "-top-52 w-38 sm:w-40 sm:-top-52 md:w-56 md:-top-74 lg:w-64 lg:top-50 xl:w-full xl:top-20 2xl:top-40"
         }
     ];
+
+    const developerList = [
+        {
+            src: "/img/Section2/Avatars/cait.webp",
+            alt: "caitlin",
+            link: "https://github.com/orgs/SAIB-Inc/people/CML90"
+        },
+        {
+            src: "/img/Section2/Avatars/kief.webp",
+            alt: "keef",
+            link: "https://github.com/orgs/SAIB-Inc/people/KeeeeEf"
+        },
+        {
+            src: "/img/Section2/Avatars/hermi.webp",
+            alt: "hermi",
+            link: "https://github.com/orgs/SAIB-Inc/people/Herminigildo-Timtim"
+        },
+        {
+            src: "/img/Section2/Avatars/lance.webp",
+            alt: "lance",
+            link: "https://github.com/orgs/SAIB-Inc/people/lancevincentsalera"
+        },
+        {
+            src: "/img/Section2/Avatars/windz.webp",
+            alt: "windz",
+            link: "https://github.com/orgs/SAIB-Inc/people/WendellMorTamayo"
+        },
+        {
+            src: "/img/Section2/Avatars/tan.webp",
+            alt: "tan",
+            link: "https://github.com/christiangantuangco"
+        },
+        {
+            src: "/img/Section2/Avatars/rico.webp",
+            alt: "rico",
+            link: "https://github.com/orgs/SAIB-Inc/people/ricomiles"
+        },
+        {
+            src: "/img/Section2/Avatars/rj.webp",
+            alt: "rj",
+            link: "https://github.com/orgs/SAIB-Inc/people/rjlacanlaled"
+        },
+        {
+            src: "/img/Section2/Avatars/clark.webp",
+            alt: "clarkitlin",
+            link: "https://github.com/orgs/SAIB-Inc/people/Mercurial"
+        }
+    ]
 
     return (
         <section id="section-2" style={{ backgroundColor: theme.palette.background.default }} className="w-screen pb-20 lg:pb-0 lg:h-242 xl:h-[1076px]">
             <div className="container flex flex-col h-full">
-<<<<<<< HEAD
-                <div className="flex h-[calc(100%-230px)] justify-between">
-                    <div className="!mt-[104px]">
-                        <h1 className="!text-[56px] font-semibold leading-[53.76px]! tracking-[0.56px]">
-                            <span>Check Out <br />The </span>
-                            <span style={{ color: theme.palette.text.secondary }} >Latest <br />Resources</span>
-=======
-                <div className="flex justify-between flex-col lg:h-[calc(100%-230px)] lg:flex-row">
+                <div className="flex justify-between flex-col lg:flex-row lg:h-[calc(100%-230px)] xl:h-[calc(100%-382px)] 2xl:h-[calc(100%-300px)]">
                     <div className="!mt-18 md:!mt-26">
-                        <h1 className="font-semibold tracking-[0.56px] !text-3xl text-center sm:!text-5xl md:!text-[56px] lg:text-start lg:leading-[53.76px]! lg:!text-[40px] xl:!text-[40px] xl:w-72 2xl:w-96  2xl:!text-[56px]">
-                            <span>Check Out </span><br className="hidden lg:block" />
+                        <h1 className="font-semibold tracking-[0.56px] !text-3xl text-center sm:!text-5xl md:!text-[56px] lg:text-start lg:!text-[40px] xl:!text-[40px] xl:w-72 2xl:w-96  2xl:!text-[40px]">
+                            <span>Check Out </span>
                             <span>The </span>
-                            <span style={{ color: theme.palette.text.secondary }} >Latest <br className="hidden xl:block" />Resources</span>
->>>>>>> 9fbb44e1
+                            <span style={{ color: theme.palette.text.secondary }} >Latest Resources</span>
                         </h1>
                     </div>
                     <div className="flex flex-col justify-end items-center relative mt-54 md:mt-77 lg:mt-0">
@@ -116,14 +126,10 @@
                             className="w-83 sm:w-100 md:w-120 lg:w-auto"
                         />
                     </div>
-                    <div className="!mt-[40px] lg:!mt-[102.22px] lg:w-100 2xl:w-116 xl:w-[305px]">
+                    <div className="!mt-[40px] lg:!mt-[102.22px] lg:w-120 xl:w-[360px] 2xl:w-130">
                         <div className="flex flex-col justify-end pr-[6px]">
                             <nav>
-<<<<<<< HEAD
-                                <ul className="!m-0 !p-0">
-=======
                                 <ul className="!m-0 !p-0 hidden lg:block">
->>>>>>> 9fbb44e1
                                     {projects.map((datum, index) => {
                                         return (
                                             <li
@@ -166,39 +172,6 @@
                             className="float-right cursor-pointer hover:animate-bounce hidden lg:block"
                         >
                             <DownArrow />
-<<<<<<< HEAD
-                        </div>
-                    </div>
-                </div>
-                <div className="!mt-[45px] flex justify-between">
-                    <div className="w-[223.18px]">
-                        <div className="mb-5">
-                            <p style={{ color: alpha(theme.palette.text.primary, 0.6) }}>
-                                Our Developers:
-                            </p>
-                        </div>
-                        <div className="absolute">
-                            <AvatarButton src="/img/Section2/Avatars/cait.webp" top="0" left="0px" link="https://github.com/orgs/SAIB-Inc/people/CML90" scale={0.95}/>
-                            <AvatarButton src="/img/Section2/Avatars/kief.webp" top="0" left="27px" link="https://github.com/orgs/SAIB-Inc/people/KeeeeEf" />
-                            <AvatarButton src="/img/Section2/Avatars/hermi.webp" top="0" left="55px" link="https://github.com/orgs/SAIB-Inc/people/Herminigildo-Timtim" />
-                            <AvatarButton src="/img/Section2/Avatars/lance.webp" top="0" left="88px" link="https://github.com/orgs/SAIB-Inc/people/lancevincentsalera" scale={1.05}/>
-                            <AvatarButton src="/img/Section2/Avatars/windz.webp" top="0" left="117px" link="https://github.com/orgs/SAIB-Inc/people/WendellMorTamayo" />
-                            <AvatarButton src="/img/Section2/Avatars/tan.webp" top="0" left="153px" link="https://github.com/christiangantuangco" />
-                            <AvatarButton src="/img/Section2/Avatars/rico.webp" top="0" left="187px" link="https://github.com/orgs/SAIB-Inc/people/ricomiles" />
-                            <AvatarButton src="/img/Section2/Avatars/rj.webp" top="0" left="217px" link="https://github.com/orgs/SAIB-Inc/people/rjlacanlaled"/>
-                            <AvatarButton src="/img/Section2/Avatars/clark.webp" top="0" left="248px" link="https://github.com/orgs/SAIB-Inc/people/Mercurial" scale={1.08} />
-                        </div>
-
-                    </div>
-
-                    <div className="w-[305px] flex gap-[6px] flex-col">
-                        <div>
-                            <p style={{ color: theme.palette.text.disabled }}>
-                                Razor is our fully open-source .NET <br />
-                                implementation of a Cardano Node
-                            </p>
-                        </div>
-=======
                         </div>
                         <div className="flex items-center justify-between text-center max-w-107 mx-auto lg:hidden">
                             <IconButton
@@ -210,6 +183,9 @@
                                     }, 150);
                                 }}
                                 aria-label="previous button"
+                                sx={{
+                                    color: theme.palette.text.primary
+                                }}
                             >
                                 <ChevronLeft />
                             </IconButton>
@@ -223,25 +199,33 @@
                                     }, 150);
                                 }}
                                 aria-label="next button"
+                                sx={{
+                                    color: theme.palette.text.primary
+                                }}
                             >
                                 <ChevronRight />
                             </IconButton>
                         </div>
                     </div>
                 </div>
-                <div className="flex justify-between gap-6 mt-8 items-center flex-col-reverse md:flex-row lg:!mt-[45px]">
-                    <div className="w-[223.18px] space-y-2!">
+                <div className="flex justify-between gap-6 mt-8 items-center flex-col-reverse md:items-end md:flex-row lg:!mt-[45px]">
+                    <div className="w-full relative overflow-hidden">
                         <p
                             className="text-center md:text-start"
                             style={{ color: alpha(theme.palette.text.primary, 0.6) }}
                         >
                             Our Developers:
                         </p>
-                        <img src="/img/Section2/developers.webp" alt="developers" />
-                    </div>
-                    <div className="w-[305px] flex flex-col items-center text-center gap-6 md:gap-6 md:text-end md:items-end">
-                        <p>{projects[currentProject].description}</p>
->>>>>>> 9fbb44e1
+                        <div className="flex justify-center items-center relative left-16 top-1 sm:left-15 md:static md:justify-start">
+                            {developerList.map((datum, index) => {
+                                return (
+                                    <AvatarButton datum={datum} index={index}/> 
+                                );
+                            })}
+                        </div>
+                    </div>
+                    <div className="w-[305px] flex flex-col items-center text-center gap-6 md:w-[465px] md:text-end md:items-end md:gap-4 lg:gap-6">
+                        <p className="min-h-18">{projects[currentProject].description}</p>
                         <div>
                             <BtnMore />
                         </div>
