import { ReactNode } from "react";
import BtnMore from "../Shared/Buttons/BtnMore/BtnMore";
<<<<<<< HEAD
import { IconButton, useTheme } from "@mui/material";
import { useColorMode } from "@docusaurus/theme-common";
import ArrowDownIcon from "@site/static/img/Section3/arrow_down";
=======
import { useTheme } from "@mui/material";
import { useColorMode } from "@docusaurus/theme-common";
import { KeyboardArrowDown } from "@mui/icons-material";
import ArrowDown from "@site/static/img/Section3/arrowDown";
>>>>>>> 18c1e2eb

export default function Section3(): ReactNode {

    const theme = useTheme();
    const { colorMode } = useColorMode();

<<<<<<< HEAD
    const scrollToNextSection = () => {
        const nextSection = document.getElementById("section-4");
        if (nextSection) {
            nextSection.scrollIntoView({ behavior: "smooth" });
        }
    };

    return (
        <section style={{ backgroundColor: theme.palette.background.default }} className={`bg-lines relative h-[1088.02px] flex flex-col items-center bg-center w-screen bg-cover ${colorMode === 'dark' ? 'bg-[url(/img/Section3/background_dark.webp)]' : 'bg-[url(/img/Section3/background_light.webp)]'}`}>
            <div className="container flex flex-col justify-center items-center">
=======
    return (
        <section style={{ backgroundColor:theme.palette.background.default }} className={`bg-lines relative flex flex-col items-center bg-center w-screen bg-cover ${colorMode === 'dark' ? 'bg-[url(/img/Section3/background_dark.webp)]' : 'bg-[url(/img/Section3/background_light.webp)]'} sm:pb-20 lg:pb-0 lg:h-[1088.02px]`}>
            <div className="container flex flex-col justify-center items-center z-10">
>>>>>>> 18c1e2eb

                <div className="text-center flex items-center flex-col mt-[36px] gap-6 sm:gap-4 sm:flex-row mb-20 lg:gap-0 lg:mb-[178px] lg:h-[64px]">
                    <p className="text-[24px] leading-[34.8px] font-semibold sm:hidden">Used By</p>
                    <ArrowDown sx={{ fontSize:100, color: theme.palette.primary.main }} className="sm:hidden!"/>
                    <div>
<<<<<<< HEAD
                        <img alt="Buriza" src={colorMode === 'dark' ? '/img/Section3/buriza_dark.webp' : '/img/Section3/buriza_light.webp'} />
=======
                        <img 
                            alt="Buriza" 
                            src={colorMode === 'dark' ? '/img/Section3/buriza_dark.webp' : '/img/Section3/buriza_light.webp'} 
                            className="sm:w-30 lg:w-auto"
                        />
>>>>>>> 18c1e2eb
                    </div>
                    <div className="hidden w-27 sm:block md:ml-4 md:w-40 lg:w-auto lg:ml-10 xl:ml-[80px]">
                        <img src="/img/Section3/arrow.webp" />
                    </div>
<<<<<<< HEAD

                    <div className="ml-[40px] mr-[40px] flex items-center">
                        <p className="text-[24px] leading-[34.8px] font-semibold">Used By</p>
=======
                    <div className="items-center my-2 mx-2 hidden sm:flex lg:mx-4 xl:mx-10">
                        <p className="font-semibold md:text-xl lg:leading-[34.8px] lg:text-2xl ">Used By</p>   
>>>>>>> 18c1e2eb
                    </div>
                    <div className="hidden w-27 sm:block md:w-40 lg:w-auto">
                        <img src="/img/Section3/arrow.webp" className="scale-x-[-1] mr-1 md:mr-10 lg:mr-10 xl:mr-[80px]" />
                    </div>
                    <div>
                        <img 
                            src='/img/Section3/levvy.webp' 
                            alt="levvy"
                            className="sm:w-30 lg:w-auto"
                        />
                    </div>
                </div>
                <div>
<<<<<<< HEAD
                    <div className="mb-[64.94px] flex flex-row justify-between">
                        <div className="h-[108px] flex flex-row items-center">
                            <h1>
                                <span
                                    style={{color: theme.palette.text.secondary}}
                                    className="text-[56px] font-semibold leading-[53.76px]"
                                >
                                    Argus
                                </span>
                                <span className="text-[56px] font-semibold leading-[53.76px]"> - The .NET Cardano <br /> Indexing Framework</span>
                            </h1>
                        </div>

                        <div className="flex flex-col items-end">
                            <div className="mt-[2px] mb-[20.06px] flex flex-col justify-end items-end gap-y-6" >
=======
                    <div className="mb-[64.94px] flex flex-col lg:flex-row">
                        <div className="w-full h-[108px] flex flex-row items-center justify-center mb-2">
                            <h1 className="text-center lg:text-start">
                                <span
                                    style={{color: theme.palette.text.secondary}}
                                    className="font-semibold text-3xl sm:!text-5xl md:!text-[56px] lg:!text-[40px] lg:leading-[53.76px] xl:!text-[56px]"
                                >
                                    Argus
                                </span>
                                <span className="font-semibold text-3xl sm:!text-5xl md:!text-[56px] lg:!text-[40px] lg:leading-[53.76px] xl:!text-[56px]"> - The .NET Cardano Indexing Framework</span>
                            </h1>
                        </div>
                        <div className="flex flex-col items-center lg:items-end lg:w-[557px]">
                            <div className="h-[60px] mt-[2px] mb-[20.06px] flex text-center lg:text-start lg:justify-end lg:w-[304.95px]" >
>>>>>>> 18c1e2eb
                                <p
                                    style={{color: theme.palette.text.disabled}}
                                    className="text-[16px] font-normal leading-[20.48px] "
                                >
<<<<<<< HEAD
                                    Seamlessly Connecting Cardano And .NET <br /> For A Fast, Productive Developer Experience
                                </p>

                                <IconButton aria-label="go to next argus section" onClick={scrollToNextSection}
                                    sx={{
                                        padding: 0,
                                        opacity: 0.6,
                                        '&:hover': {
                                          opacity: 1,
                                        },
                                      }}
                                >
                                    <ArrowDownIcon sx={{ color: theme.palette.primary.contrastText }} className="!text-[48px]"/>
                                </IconButton>
                            </div>
                        </div>
                    </div>

                    <div>
=======
                                    Seamlessly Connecting Cardano And .NET For A Fast, Productive Developer Experience
                                </p>
                            </div>
                            <div>
                                <BtnMore />
                            </div>
                        </div>
                    </div>
                    <div className="hidden sm:block">
>>>>>>> 18c1e2eb
                        <img src={colorMode === 'dark' ? '/img/Section3/code_snippet_dark.webp' : '/img/Section3/code_snippet_light.webp'} />
                    </div>
                </div>
            </div>
<<<<<<< HEAD
            <div className="absolute -bottom-118 -z-10">
=======
            <div className="absolute -bottom-118 hidden lg:block">
>>>>>>> 18c1e2eb
                <img src={colorMode === 'dark' ? '/img/Section3/background_connector_dark.webp' : '/img/Section3/background_connector_light.webp'} alt="background connector"/>
            </div>
        </section>
    )
};<|MERGE_RESOLUTION|>--- conflicted
+++ resolved
@@ -1,22 +1,15 @@
 import { ReactNode } from "react";
 import BtnMore from "../Shared/Buttons/BtnMore/BtnMore";
-<<<<<<< HEAD
+import { KeyboardArrowDown } from "@mui/icons-material";
 import { IconButton, useTheme } from "@mui/material";
 import { useColorMode } from "@docusaurus/theme-common";
-import ArrowDownIcon from "@site/static/img/Section3/arrow_down";
-=======
-import { useTheme } from "@mui/material";
-import { useColorMode } from "@docusaurus/theme-common";
-import { KeyboardArrowDown } from "@mui/icons-material";
-import ArrowDown from "@site/static/img/Section3/arrowDown";
->>>>>>> 18c1e2eb
+import ArrowDown from "@site/static/img/Section3/arrow_down";
 
 export default function Section3(): ReactNode {
 
     const theme = useTheme();
     const { colorMode } = useColorMode();
 
-<<<<<<< HEAD
     const scrollToNextSection = () => {
         const nextSection = document.getElementById("section-4");
         if (nextSection) {
@@ -25,39 +18,25 @@
     };
 
     return (
-        <section style={{ backgroundColor: theme.palette.background.default }} className={`bg-lines relative h-[1088.02px] flex flex-col items-center bg-center w-screen bg-cover ${colorMode === 'dark' ? 'bg-[url(/img/Section3/background_dark.webp)]' : 'bg-[url(/img/Section3/background_light.webp)]'}`}>
-            <div className="container flex flex-col justify-center items-center">
-=======
-    return (
+
         <section style={{ backgroundColor:theme.palette.background.default }} className={`bg-lines relative flex flex-col items-center bg-center w-screen bg-cover ${colorMode === 'dark' ? 'bg-[url(/img/Section3/background_dark.webp)]' : 'bg-[url(/img/Section3/background_light.webp)]'} sm:pb-20 lg:pb-0 lg:h-[1088.02px]`}>
             <div className="container flex flex-col justify-center items-center z-10">
->>>>>>> 18c1e2eb
 
                 <div className="text-center flex items-center flex-col mt-[36px] gap-6 sm:gap-4 sm:flex-row mb-20 lg:gap-0 lg:mb-[178px] lg:h-[64px]">
                     <p className="text-[24px] leading-[34.8px] font-semibold sm:hidden">Used By</p>
                     <ArrowDown sx={{ fontSize:100, color: theme.palette.primary.main }} className="sm:hidden!"/>
                     <div>
-<<<<<<< HEAD
-                        <img alt="Buriza" src={colorMode === 'dark' ? '/img/Section3/buriza_dark.webp' : '/img/Section3/buriza_light.webp'} />
-=======
                         <img 
                             alt="Buriza" 
                             src={colorMode === 'dark' ? '/img/Section3/buriza_dark.webp' : '/img/Section3/buriza_light.webp'} 
                             className="sm:w-30 lg:w-auto"
                         />
->>>>>>> 18c1e2eb
                     </div>
                     <div className="hidden w-27 sm:block md:ml-4 md:w-40 lg:w-auto lg:ml-10 xl:ml-[80px]">
                         <img src="/img/Section3/arrow.webp" />
                     </div>
-<<<<<<< HEAD
-
-                    <div className="ml-[40px] mr-[40px] flex items-center">
-                        <p className="text-[24px] leading-[34.8px] font-semibold">Used By</p>
-=======
                     <div className="items-center my-2 mx-2 hidden sm:flex lg:mx-4 xl:mx-10">
                         <p className="font-semibold md:text-xl lg:leading-[34.8px] lg:text-2xl ">Used By</p>   
->>>>>>> 18c1e2eb
                     </div>
                     <div className="hidden w-27 sm:block md:w-40 lg:w-auto">
                         <img src="/img/Section3/arrow.webp" className="scale-x-[-1] mr-1 md:mr-10 lg:mr-10 xl:mr-[80px]" />
@@ -71,23 +50,6 @@
                     </div>
                 </div>
                 <div>
-<<<<<<< HEAD
-                    <div className="mb-[64.94px] flex flex-row justify-between">
-                        <div className="h-[108px] flex flex-row items-center">
-                            <h1>
-                                <span
-                                    style={{color: theme.palette.text.secondary}}
-                                    className="text-[56px] font-semibold leading-[53.76px]"
-                                >
-                                    Argus
-                                </span>
-                                <span className="text-[56px] font-semibold leading-[53.76px]"> - The .NET Cardano <br /> Indexing Framework</span>
-                            </h1>
-                        </div>
-
-                        <div className="flex flex-col items-end">
-                            <div className="mt-[2px] mb-[20.06px] flex flex-col justify-end items-end gap-y-6" >
-=======
                     <div className="mb-[64.94px] flex flex-col lg:flex-row">
                         <div className="w-full h-[108px] flex flex-row items-center justify-center mb-2">
                             <h1 className="text-center lg:text-start">
@@ -102,13 +64,11 @@
                         </div>
                         <div className="flex flex-col items-center lg:items-end lg:w-[557px]">
                             <div className="h-[60px] mt-[2px] mb-[20.06px] flex text-center lg:text-start lg:justify-end lg:w-[304.95px]" >
->>>>>>> 18c1e2eb
                                 <p
                                     style={{color: theme.palette.text.disabled}}
                                     className="text-[16px] font-normal leading-[20.48px] "
                                 >
-<<<<<<< HEAD
-                                    Seamlessly Connecting Cardano And .NET <br /> For A Fast, Productive Developer Experience
+                                    Seamlessly Connecting Cardano And .NET For A Fast, Productive Developer Experience
                                 </p>
 
                                 <IconButton aria-label="go to next argus section" onClick={scrollToNextSection}
@@ -120,33 +80,19 @@
                                         },
                                       }}
                                 >
-                                    <ArrowDownIcon sx={{ color: theme.palette.primary.contrastText }} className="!text-[48px]"/>
+                                    <ArrowDown sx={{ color: theme.palette.primary.contrastText }} className="!text-[48px]"/>
                                 </IconButton>
                             </div>
                         </div>
                     </div>
 
-                    <div>
-=======
-                                    Seamlessly Connecting Cardano And .NET For A Fast, Productive Developer Experience
-                                </p>
-                            </div>
-                            <div>
-                                <BtnMore />
-                            </div>
-                        </div>
-                    </div>
                     <div className="hidden sm:block">
->>>>>>> 18c1e2eb
+
                         <img src={colorMode === 'dark' ? '/img/Section3/code_snippet_dark.webp' : '/img/Section3/code_snippet_light.webp'} />
                     </div>
                 </div>
             </div>
-<<<<<<< HEAD
-            <div className="absolute -bottom-118 -z-10">
-=======
             <div className="absolute -bottom-118 hidden lg:block">
->>>>>>> 18c1e2eb
                 <img src={colorMode === 'dark' ? '/img/Section3/background_connector_dark.webp' : '/img/Section3/background_connector_light.webp'} alt="background connector"/>
             </div>
         </section>
