import { ReactNode } from "react";
import BtnMore from "../Shared/Buttons/BtnMore/BtnMore";
import { KeyboardArrowDown } from "@mui/icons-material";
import { IconButton, useTheme } from "@mui/material";
import { useColorMode } from "@docusaurus/theme-common";
import ArrowDown from "@site/static/img/Section3/arrow_down";

export default function Section3(): ReactNode {

    const theme = useTheme();
    const { colorMode } = useColorMode();

    const scrollToNextSection = () => {
        const nextSection = document.getElementById("section-4");
        if (nextSection) {
            nextSection.scrollIntoView({ behavior: "smooth" });
        }
    };

    return (

        <section style={{ backgroundColor:theme.palette.background.default }} className={`bg-lines relative flex flex-col items-center bg-center w-screen bg-cover ${colorMode === 'dark' ? 'bg-[url(/img/Section3/background_dark.webp)]' : 'bg-[url(/img/Section3/background_light.webp)]'} sm:pb-20 lg:pb-0 lg:h-[1088.02px]`}>
            <div className="container flex flex-col justify-center items-center z-10">

                <div className="text-center flex items-center flex-col mt-[36px] gap-6 sm:gap-4 sm:flex-row mb-20 lg:gap-0 lg:mb-[178px] lg:h-[64px]">
                    <p className="text-[24px] leading-[34.8px] font-semibold sm:hidden">Used By</p>
                    <ArrowDown sx={{ fontSize:100, color: theme.palette.primary.main }} className="sm:hidden!"/>
                    <div>
                        <img 
                            alt="Buriza" 
                            src={colorMode === 'dark' ? '/img/Section3/buriza_dark.webp' : '/img/Section3/buriza_light.webp'} 
                            className="sm:w-30 lg:w-auto"
                        />
                    </div>
                    <div className="hidden w-27 sm:block md:ml-4 md:w-40 lg:w-auto lg:ml-10 xl:ml-[80px]">
                        <img src="/img/Section3/arrow.webp" />
                    </div>
                    <div className="items-center my-2 mx-2 hidden sm:flex lg:mx-4 xl:mx-10">
                        <p className="font-semibold md:text-xl lg:leading-[34.8px] lg:text-2xl ">Used By</p>   
                    </div>
                    <div className="hidden w-27 sm:block md:w-40 lg:w-auto">
                        <img src="/img/Section3/arrow.webp" className="scale-x-[-1] mr-1 md:mr-10 lg:mr-10 xl:mr-[80px]" />
                    </div>
                    <div>
                        <img 
                            src='/img/Section3/levvy.webp' 
                            alt="levvy"
                            className="sm:w-30 lg:w-auto"
                        />
                    </div>
                </div>
                <div>
                    <div className="mb-[64.94px] flex flex-col lg:flex-row">
                        <div className="w-full h-[108px] flex flex-row items-center justify-center mb-2">
                            <h1 className="text-center lg:text-start">
                                <span
                                    style={{color: theme.palette.text.secondary}}
                                    className="font-semibold text-3xl sm:!text-5xl md:!text-[56px] lg:!text-[40px] lg:leading-[53.76px] xl:!text-[56px]"
                                >
                                    Argus
                                </span>
                                <span className="font-semibold text-3xl sm:!text-5xl md:!text-[56px] lg:!text-[40px] lg:leading-[53.76px] xl:!text-[56px]"> - The .NET Cardano Indexing Framework</span>
                            </h1>
                        </div>
<<<<<<< HEAD

                        <div className="w-[557px] flex flex-col items-end">
                            <div className="w-[304.95px] h-[60px] mt-[2px] mb-[20.06px] flex justify-end" >
                                <p
                                    style={{color: theme.palette.text.disabled}}
                                    className="text-[20px] font-normal leading-[25.6px]"
                                >
                                    Seamlessly connecting Cardano and .NET <br />
                                    for a fast, productive developer experience.
                                </p>
                            </div>

                            <div>
                                <BtnMore />
=======
                        <div className="flex flex-col items-center lg:items-end lg:w-[557px]">
                            <div className="h-[60px] mt-[2px] mb-[20.06px] flex flex-col text-center lg:text-start lg:justify-end lg:w-108 lg:h-auto lg:gap-y-6" >
                                <div>
                                    <p
                                        style={{color: theme.palette.text.disabled}}
                                        className="text-[16px] font-normal leading-[20.48px] "
                                    >
                                        Seamlessly connecting Cardano and .NET for a fast, productive developer experience.
                                    </p>
                                </div>
                                <div className="w-full flex items-center justify-end">
                                    <IconButton aria-label="go to next argus section" onClick={scrollToNextSection}
                                        sx={{
                                            padding: 0,
                                            opacity: 0.6,
                                            '&:hover': {
                                                backgroundColor: 'transparent',
                                                opacity: 1,
                                            },
                                        }}
                                        className="!h-max !transition-all !duration-300 !ease-in-out !justify-end"
                                    >
                                        <ArrowDown sx={{ color: theme.palette.primary.contrastText }} className="!text-[48px]"/>
                                    </IconButton>
                                </div>
>>>>>>> 2d993db0
                            </div>
                        </div>
                    </div>

                    <div className="hidden sm:block">

                        <img src={colorMode === 'dark' ? '/img/Section3/code_snippet_dark.webp' : '/img/Section3/code_snippet_light.webp'} />
                    </div>
                </div>
            </div>
            <div className="absolute -bottom-118 hidden lg:block">
                <img src={colorMode === 'dark' ? '/img/Section3/background_connector_dark.webp' : '/img/Section3/background_connector_light.webp'} alt="background connector"/>
            </div>
        </section>
    )
};<|MERGE_RESOLUTION|>--- conflicted
+++ resolved
@@ -62,22 +62,6 @@
                                 <span className="font-semibold text-3xl sm:!text-5xl md:!text-[56px] lg:!text-[40px] lg:leading-[53.76px] xl:!text-[56px]"> - The .NET Cardano Indexing Framework</span>
                             </h1>
                         </div>
-<<<<<<< HEAD
-
-                        <div className="w-[557px] flex flex-col items-end">
-                            <div className="w-[304.95px] h-[60px] mt-[2px] mb-[20.06px] flex justify-end" >
-                                <p
-                                    style={{color: theme.palette.text.disabled}}
-                                    className="text-[20px] font-normal leading-[25.6px]"
-                                >
-                                    Seamlessly connecting Cardano and .NET <br />
-                                    for a fast, productive developer experience.
-                                </p>
-                            </div>
-
-                            <div>
-                                <BtnMore />
-=======
                         <div className="flex flex-col items-center lg:items-end lg:w-[557px]">
                             <div className="h-[60px] mt-[2px] mb-[20.06px] flex flex-col text-center lg:text-start lg:justify-end lg:w-108 lg:h-auto lg:gap-y-6" >
                                 <div>
@@ -103,7 +87,6 @@
                                         <ArrowDown sx={{ color: theme.palette.primary.contrastText }} className="!text-[48px]"/>
                                     </IconButton>
                                 </div>
->>>>>>> 2d993db0
                             </div>
                         </div>
                     </div>
