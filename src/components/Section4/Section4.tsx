--- conflicted
+++ resolved
@@ -3,12 +3,9 @@
 import BtnMore from "../Shared/Buttons/BtnMore/BtnMore";
 import ExternalLink from "../Shared/Links/ExternalLink/ExternalLink";
 import { useColorMode } from "@docusaurus/theme-common";
-<<<<<<< HEAD
 import CodeBlock from "../Section6/CodeBlock";
 import ContentCopyIcon from '@mui/icons-material/ContentCopy';
-=======
 import Section4Wizard from "@site/static/img/Section4/wizard";
->>>>>>> 2d993db0
 
 
 export default function Section4(): ReactNode {
@@ -30,22 +27,6 @@
     return (
         <section id="section-4" style={{ backgroundColor: theme.palette.background.default }} className="flex flex-col items-center w-screen lg:h-[952.98px]">
             <div className="container mx-auto">
-<<<<<<< HEAD
-                <div className="relative my-16 pt-40">
-                    <div
-                        style={{ backgroundColor: theme.palette.primary.main }}
-                        className="rounded-full flex items-center justify-center size-26 absolute top-20 left-1/2 -translate-x-1/2"
-                    >
-                        <img src="/img/Section4/cardano_logo.svg" alt="cardano logo" />
-                    </div>
-                    <div className="absolute right-0 top-6 z-10">
-                        <img src="/img/Section4/wizard.svg" alt="saib wizard" />
-                    </div>
-                    <div className="relative h-[498px] overflow-hidden bg-[url(/img/Section4/purple_bg.svg)] px-12 flex items-center justify-between">
-                        <div className="bg-[url(/img/Section4/mesh.webp)] absolute left-0 w-full h-full bg-cover" />
-                        <div className="w-[661px]">
-                            <h1 style={{ color: theme.palette.grey[50] }} className="text-left !text-[64px] !leading-[60px]">
-=======
                 <div className="relative my-16 pt-20 md:pt-40">
                     <div
                         style={{ backgroundColor: theme.palette.primary.main }}
@@ -60,27 +41,18 @@
                     <div className="relative overflow-hidden bg-cover bg-center p-4 flex justify-between flex-col bg-[url(/img/Section4/purple_bg_mobile.svg)] gap-2 rounded-[24px] lg:rounded-[48px] md:h-100 md:flex-row md:items-center md:px-10 sm:bg-[url(/img/Section4/purple_bg.svg)] lg:h-[498px] lg:px-12">
                     <div className="z-10 mt-14 md:mt-0 lg:w-[661px]">
                             <h1 style={{color: theme.palette.grey[50]}} className="!text-3xl min-[345px]:!text-5xl md:text-4xl lg:!text-[64px] lg:!leading-[60px]">
->>>>>>> 2d993db0
                                 <span>
                                     Streamline <br/>
                                 </span>
-<<<<<<< HEAD
                                 <span style={{ color: theme.palette.primary.light }}>
                                     Cardano <br />
                                     Blockchain <br />
-=======
-                                <span style={{color: theme.palette.primary.light}}>
-                                    Cardano <br/>
-                                    Blockchain <br/>
-
->>>>>>> 2d993db0
                                 </span>
                                 <span>
                                     Data Processing
                                 </span>
                             </h1>
                         </div>
-<<<<<<< HEAD
                         <Paper
                             elevation={1}
                             sx={{
@@ -123,11 +95,6 @@
                             </div>
 
                         </Paper>
-=======
-                        <div className="z-10 w-62 sm:w-82 md:w-74 lg:w-88">
-                            <img src="/img/Section4/code_snippet.webp" alt="code snippet"/>
-                        </div>
->>>>>>> 2d993db0
                     </div>
                 </div>
                 <div className="max-w-screen-xl w-full flex justify-between flex-col md:flex-row">
@@ -135,22 +102,12 @@
                         <div >
                             <p
                                 style={{ color: theme.palette.text.disabled }}
-<<<<<<< HEAD
-                                className="text-[18px] leading-[23.04px]"
-                            >
-                                Argus brings Cardano blockchain data seamlessly<br />
-                                into the .NET environment, empowering developers<br />
-                                to efficiently query and access data using familiar<br />
-                                .NET languages like C#.
-                            </p>
-=======
-                                className="capitalize leading-[23.04px] !text-sm text-center md:text-start lg:!text-lg"
+                                className="leading-[23.04px] !text-sm text-center md:text-start lg:!text-lg"
                             >
                                 Argus brings Cardano blockchain data seamlessly <br className="hidden md:block"/>
                                 into the .NET environment, empowering developers <br className="hidden md:block"/>
                                 to efficiently query and access data using familiar <br className="hidden md:block"/>
                                 .NET languages like C#. </p>
->>>>>>> 2d993db0
                         </div>
 
                         <div className="mt-[32px] flex items-center justify-center md:block">
