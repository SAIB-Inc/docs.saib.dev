import { Button, useTheme } from "@mui/material";
import { ReactNode } from "react";
import BtnMore from "../Shared/Buttons/BtnMore/BtnMore";
import RightArrow from "../../icons/RightArrow.svg";
import { useColorMode } from "@docusaurus/theme-common";

export default function Section4(): ReactNode {
<<<<<<< HEAD

    const theme = useTheme();

    return (
        <section className="h-[952.98px] flex flex-col items-center w-screen">
=======
    const theme = useTheme();
    const { colorMode } = useColorMode();

    return (
        <section style={{ backgroundColor: theme.palette.background.default }} className="h-[952.98px] flex flex-col items-center w-screen">
>>>>>>> 42788232
            <div className="container mx-auto">
                <div className="relative my-16 pt-40">
                    <div 
                        style={{backgroundColor: theme.palette.primary.main}}
                        className="rounded-full flex items-center justify-center size-26 absolute top-20 left-1/2 -translate-x-1/2"
                    >
                        <img src="/img/Section4/cardano_logo.svg" alt="cardano logo"/>
                    </div>
                    <div className="absolute right-0 top-6 z-10">
                        <img src="/img/Section4/wizard.svg" alt="saib wizard"/>
                    </div>
                    <div className="relative h-[498px] overflow-hidden bg-[url(/img/Section4/purple_bg.svg)] px-12 flex items-center justify-between">
                        <div className="bg-[url(/img/Section4/mesh.webp)] absolute left-0 w-full h-full bg-cover"/>
                        <div className="w-[661px]">
                            <h1 style={{color: theme.palette.grey[50]}} className="text-left !text-[64px] !leading-[60px]">
                                <span>
                                    Streamline <br />
                                </span>
                                <span style={{color: theme.palette.primary.light}}>
                                    Cardano <br />
                                    Blockchain <br />
                                </span>
                                <span>
                                    Data Processing
                                </span>
                            </h1>
                        </div>
                        <div className="w-88">
                            <img src="/img/Section4/code_snippet.webp" alt="code snippet"/>
                        </div>
                    </div>
                </div>
                <div className="max-w-screen-xl w-full flex justify-between">
                    <div>
                        <div >
                            <p 
                                style={{ color: theme.palette.text.disabled }}
                                className="capitalize text-[18px] leading-[23.04px]"
                            >
                                Argus brings Cardano blockchain data seamlessly <br />
                                into the .NET environment, empowering developers <br />
                                to efficiently query and access data using familiar <br />
                                .NET languages like C#. </p>
                        </div>

                        <div className="mt-[32px]">
                            <BtnMore />
                        </div>

                    </div>
                    <div>
                        <div className="w-74">
                            <img
                                src={colorMode === 'dark' ? '/img/Section4/catalyst_dark.webp' : '/img/Section4/catalyst_light.webp'}
                                alt="catalyst"
                            />
                        </div>
                        <div className="mt-[43.19px] flex justify-end">
                            <Button sx={{ color: theme.palette.grey[50] }} variant="contained" endIcon={<RightArrow />}>View In Catalyst</Button>
                        </div>
                    </div>
                </div>
            </div >
        </section >
    )
};<|MERGE_RESOLUTION|>--- conflicted
+++ resolved
@@ -5,19 +5,11 @@
 import { useColorMode } from "@docusaurus/theme-common";
 
 export default function Section4(): ReactNode {
-<<<<<<< HEAD
-
-    const theme = useTheme();
-
-    return (
-        <section className="h-[952.98px] flex flex-col items-center w-screen">
-=======
     const theme = useTheme();
     const { colorMode } = useColorMode();
 
     return (
         <section style={{ backgroundColor: theme.palette.background.default }} className="h-[952.98px] flex flex-col items-center w-screen">
->>>>>>> 42788232
             <div className="container mx-auto">
                 <div className="relative my-16 pt-40">
                     <div 
