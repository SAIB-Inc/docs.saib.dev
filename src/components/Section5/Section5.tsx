import { useColorMode } from "@docusaurus/theme-common";
import { Paper, useTheme } from "@mui/material";
import { ReactNode } from "react";

export default function Section5(): ReactNode {
<<<<<<< HEAD

=======
>>>>>>> 18c1e2eb
    const theme = useTheme();
    const { colorMode } = useColorMode();

    return (
<<<<<<< HEAD
        <section style={{ backgroundColor: theme.palette.background.default }} className={`bg-cover w-screen h-[1203px] ${colorMode === 'dark' ? "bg-[url(/img/Section5/fifth_background_dark.webp)]" : "bg-[url(/img/Section5/fifth_background_light.webp)]"}`}>
            <div className="container flex flex-col items-center !pt-[227px] !pb-[134px]">
                <div>
                    <h1 className="!text-[56px] leading-[53.76px] font-semibold text-center">
                        <span>Accelerate&nbsp;</span>
                        <span style={{ color: theme.palette.text.secondary }}>Cardano<br />DApp Creation</span>
                    </h1>
                </div>

                <div className="flex gap-[16px] mt-[40px]">
                    <Paper sx={{
                        width: "636px",
                        height: "654px",
                        paddingTop: '80px',
                        paddingLeft: '49px',
                        paddingRight: '45.74px',
                        boxShadow: 0
                    }}>
                        <div className="flex flex-col">
                            <h2 style={{ color: theme.palette.text.secondary }} className="!text-[48px] font-bold !leading-[32px] !mb-[48px]">Power</h2>
                            <p className="!text-[24px] !leading-[32px] !mb-[9.10px]">
                                Harness the potential of C# with<br />
                                robust tools such as LINQ, ASP.NET,<br />
                                and Entity Framework.
                            </p>
                            <img src="/img/Section5/power.svg" alt="power" className="self-end" />
                        </div>
                    </Paper>
                    <div className="flex flex-col gap-[16px]">
                        <Paper sx={{
                            width: "636px",
                            height: "319px",
                            paddingTop: '80px',
                            paddingLeft: '48px',
                            paddingRight: '40.5px',
                            paddingBottom: '40px',
                            display: 'flex',
                            justifyContent: 'space-between',
                            boxShadow: 0
                        }}>
                            <div>
                                <h2 style={{ color: theme.palette.text.secondary }} className="!text-[48px] font-bold !leading-[32px] !mb-[48px]">Efficiency</h2>
                                <p className="!text-[20px] !leading-28px]">
                                    Experience streamlined developer<br />
                                    experience for smooth dApp<br />
=======
        <section style={{ backgroundColor:theme.palette.background.default }} className={`bg-cover w-screen ${colorMode === 'dark' ? "bg-[url(/img/Section5/fifth_background_dark.webp)]" : "bg-[url(/img/Section5/fifth_background_light.webp)]"} md:h-[1203px]`}>
            <div className="container flex flex-col items-center !pt-30 md:!pt-[227px] lg:!pb-[134px]">
                <div>
                    <h1 className="font-semibold text-center !text-3xl sm:!text-5xl md:!text-[56px] md:leading-[53.76px]">
                        <span>Accelerate </span>
                        <span style={{ color: theme.palette.text.secondary }}>Cardano DApp Creation</span>
                    </h1>
                </div>
                <div className="flex flex-col gap-[16px] mt-[40px] md:flex-row">
                    <Paper 
                        sx={{
                            boxShadow: 0
                        }}
                        className="!p-6 !block !overflow-hidden md:!p-10 md:!pb-0 md:h-100 lg:!pt-20 lg:h-[655px] xl:!pl-[49px] xl:!w-[646px] xl:!h-[654px] xl:!pr-[45.74px]"
                    >
                        <h2 style={{ color: theme.palette.text.secondary }} className="font-bold !leading-[32px] !text-3xl md:!text-5xl lg:!mb-[48px] lg:!text-[48px]">Power</h2>
                        <div className="flex gap-4 lg:gap-0 md:h-[calc(100%-48px)] md:flex-col md:justify-between lg:h-[calc(100%-80px)] xl:justify-start xl:h-auto">
                            <div className="md:h-28 lg:h-auto">
                                <p className="!text-sm sm:!text-lg md:!text-xl md:!mb-[9.10px] md:h-97 lg:h-auto lg:!leading-[32px] lg:!text-2xl">
                                    Harness the potential of C# with <br className="hidden xl:block"/>
                                    robust tools such as LINQ, ASP.NET, <br className="hidden xl:block"/>
                                    and Entity Framework.
                                </p>
                            </div>
                            <div className="flex items-center justify-end">
                                <img src="/img/Section5/power.svg" alt="power" className="w-28 sm:w-22 md:w-30 lg:w-62 md:mt-8 lg:mt-16 xl:mt-0 xl:w-80" />
                            </div>
                        </div>
                    </Paper>
                    <div className="flex flex-col gap-[16px]">
                        <Paper 
                            sx={{
                                boxShadow: 0
                            }}
                            className="!p-6 lg:!pt-20 !block h-full md:!p-10 md:h-100 lg:!pl-12 lg:!pr-10 lg:!pb-10 lg:!w-[636px] lg:!h-[319px]"
                        >
                            <h2 style={{ color: theme.palette.text.secondary }} className="font-bold !leading-[32px] !text-3xl md:!text-5xl lg:!mb-[48px] ">Efficiency</h2>
                            <div className="flex md:h-[calc(100%-25px)] gap-4 justify-between md:flex-col lg:flex-row lg:h-auto">
                                <p className="!text-sm sm:!text-lg md:!text-xl lg:!leading-[28px]">
                                    Experience streamlined developer <br className="hidden lg:block"/>
                                    experience for smooth dApp <br className="hidden lg:block"/>
>>>>>>> 18c1e2eb
                                    development and maintenance.
                                </p>
                                <div className="flex flex-col items-center justify-end md:items-end">
                                    <img src="/img/Section5/efficiency.svg" alt="efficiency" className="w-43 sm:w-36 md:w-30 lg:w-auto"/>
                                </div>
                            </div>
                        </Paper>
<<<<<<< HEAD
                        <Paper sx={{
                            width: "636px",
                            height: "319px",
                            paddingTop: '80px',
                            paddingLeft: '48px',
                            paddingRight: '40px',
                            paddingBottom: '40px',
                            display: 'flex',
                            justifyContent: 'space-between',
                            boxShadow: 0
                        }}>
                            <div>
                                <h2 style={{ color: theme.palette.text.secondary }} className="!text-[48px] font-bold !leading-[32px] !mb-[48px]">Customizability</h2>
                                <p className="!text-[20px] !leading-28px]">
                                    Leverage built-in reducers or create<br />
                                    custom ones tailored to your<br />
=======
                        <Paper 
                            sx={{
                                boxShadow: 0
                            }}
                            className="!p-6 lg:!pt-20 !block md:!hidden lg:!block lg:!pl-12 lg:!pr-10 lg:!pb-10 lg:!w-[636px] lg:!h-[319px]"
                        >
                            <h2 style={{ color: theme.palette.text.secondary }} className="font-bold !leading-[32px] !text-3xl md:!text-5xl lg:!mb-[48px] ">Customizability</h2>
                            <div className="flex gap-4 lg:justify-between">
                                <p className="!text-sm sm:!text-lg lg:!text-xl lg:!leading-[28px]">
                                    Leverage built-in reducers or create <br className="hidden lg:block"/>
                                    custom ones tailored to your <br className="hidden lg:block"/>
>>>>>>> 18c1e2eb
                                    requirements.
                                </p>
                                <div className="flex flex-col justify-end">
                                    <img src="/img/Section5/customizability.svg" alt="efficiency"  className="w-34 sm:w-26 md:w-60 lg:w-auto"/>
                                </div>
                            </div>
                        </Paper>
                    </div>
                </div>
                <Paper 
                    sx={{
                        justifyContent: 'space-between',
                        boxShadow: 0
                    }}
                    className="!p-6 gap-20 mt-4 !hidden w-full md:!flex md:h-60 md:items-center md:!p-10 lg:!hidden"
                >
                    <div>
                        <h2 style={{ color: theme.palette.text.secondary }} className="font-bold !leading-[32px] !text-3xl md:!text-5xl lg:!mb-[48px] ">Customizability</h2>
                        <p className="!text-sm md:!text-xl lg:!leading-[28px]">
                            Leverage built-in reducers or create <br className="hidden md:block"/>
                            custom ones tailored to your <br className="hidden lg:block"/>
                            requirements.
                        </p>
                    </div>
                    <div className="flex justify-end">
                        <img src="/img/Section5/customizability.svg" alt="efficiency"  className="w-75 md:w-30 lg:w-auto"/>
                    </div>
                </Paper>
            </div>
        </section>
    )
};<|MERGE_RESOLUTION|>--- conflicted
+++ resolved
@@ -3,62 +3,11 @@
 import { ReactNode } from "react";
 
 export default function Section5(): ReactNode {
-<<<<<<< HEAD
-
-=======
->>>>>>> 18c1e2eb
     const theme = useTheme();
     const { colorMode } = useColorMode();
 
     return (
-<<<<<<< HEAD
-        <section style={{ backgroundColor: theme.palette.background.default }} className={`bg-cover w-screen h-[1203px] ${colorMode === 'dark' ? "bg-[url(/img/Section5/fifth_background_dark.webp)]" : "bg-[url(/img/Section5/fifth_background_light.webp)]"}`}>
-            <div className="container flex flex-col items-center !pt-[227px] !pb-[134px]">
-                <div>
-                    <h1 className="!text-[56px] leading-[53.76px] font-semibold text-center">
-                        <span>Accelerate&nbsp;</span>
-                        <span style={{ color: theme.palette.text.secondary }}>Cardano<br />DApp Creation</span>
-                    </h1>
-                </div>
-
-                <div className="flex gap-[16px] mt-[40px]">
-                    <Paper sx={{
-                        width: "636px",
-                        height: "654px",
-                        paddingTop: '80px',
-                        paddingLeft: '49px',
-                        paddingRight: '45.74px',
-                        boxShadow: 0
-                    }}>
-                        <div className="flex flex-col">
-                            <h2 style={{ color: theme.palette.text.secondary }} className="!text-[48px] font-bold !leading-[32px] !mb-[48px]">Power</h2>
-                            <p className="!text-[24px] !leading-[32px] !mb-[9.10px]">
-                                Harness the potential of C# with<br />
-                                robust tools such as LINQ, ASP.NET,<br />
-                                and Entity Framework.
-                            </p>
-                            <img src="/img/Section5/power.svg" alt="power" className="self-end" />
-                        </div>
-                    </Paper>
-                    <div className="flex flex-col gap-[16px]">
-                        <Paper sx={{
-                            width: "636px",
-                            height: "319px",
-                            paddingTop: '80px',
-                            paddingLeft: '48px',
-                            paddingRight: '40.5px',
-                            paddingBottom: '40px',
-                            display: 'flex',
-                            justifyContent: 'space-between',
-                            boxShadow: 0
-                        }}>
-                            <div>
-                                <h2 style={{ color: theme.palette.text.secondary }} className="!text-[48px] font-bold !leading-[32px] !mb-[48px]">Efficiency</h2>
-                                <p className="!text-[20px] !leading-28px]">
-                                    Experience streamlined developer<br />
-                                    experience for smooth dApp<br />
-=======
-        <section style={{ backgroundColor:theme.palette.background.default }} className={`bg-cover w-screen ${colorMode === 'dark' ? "bg-[url(/img/Section5/fifth_background_dark.webp)]" : "bg-[url(/img/Section5/fifth_background_light.webp)]"} md:h-[1203px]`}>
+        <section style={{ backgroundColor: theme.palette.background.default }} className={`bg-cover w-screen ${colorMode === 'dark' ? "bg-[url(/img/Section5/fifth_background_dark.webp)]" : "bg-[url(/img/Section5/fifth_background_light.webp)]"} md:h-[1203px]`}>
             <div className="container flex flex-col items-center !pt-30 md:!pt-[227px] lg:!pb-[134px]">
                 <div>
                     <h1 className="font-semibold text-center !text-3xl sm:!text-5xl md:!text-[56px] md:leading-[53.76px]">
@@ -66,29 +15,32 @@
                         <span style={{ color: theme.palette.text.secondary }}>Cardano DApp Creation</span>
                     </h1>
                 </div>
+
                 <div className="flex flex-col gap-[16px] mt-[40px] md:flex-row">
-                    <Paper 
+                    <Paper
                         sx={{
                             boxShadow: 0
                         }}
                         className="!p-6 !block !overflow-hidden md:!p-10 md:!pb-0 md:h-100 lg:!pt-20 lg:h-[655px] xl:!pl-[49px] xl:!w-[646px] xl:!h-[654px] xl:!pr-[45.74px]"
                     >
-                        <h2 style={{ color: theme.palette.text.secondary }} className="font-bold !leading-[32px] !text-3xl md:!text-5xl lg:!mb-[48px] lg:!text-[48px]">Power</h2>
-                        <div className="flex gap-4 lg:gap-0 md:h-[calc(100%-48px)] md:flex-col md:justify-between lg:h-[calc(100%-80px)] xl:justify-start xl:h-auto">
-                            <div className="md:h-28 lg:h-auto">
-                                <p className="!text-sm sm:!text-lg md:!text-xl md:!mb-[9.10px] md:h-97 lg:h-auto lg:!leading-[32px] lg:!text-2xl">
-                                    Harness the potential of C# with <br className="hidden xl:block"/>
-                                    robust tools such as LINQ, ASP.NET, <br className="hidden xl:block"/>
-                                    and Entity Framework.
-                                </p>
-                            </div>
-                            <div className="flex items-center justify-end">
-                                <img src="/img/Section5/power.svg" alt="power" className="w-28 sm:w-22 md:w-30 lg:w-62 md:mt-8 lg:mt-16 xl:mt-0 xl:w-80" />
+                        <div className="flex flex-col">
+                            <h2 style={{ color: theme.palette.text.secondary }} className="font-bold !leading-[32px] !text-3xl md:!text-5xl lg:!mb-[48px] lg:!text-[48px]">Power</h2>
+                            <div className="flex gap-4 lg:gap-0 md:h-[calc(100%-48px)] md:flex-col md:justify-between lg:h-[calc(100%-80px)] xl:justify-start xl:h-auto">
+                                <div className="md:h-28 lg:h-auto">
+                                    <p className="!text-sm sm:!text-lg md:!text-xl md:!mb-[9.10px] md:h-97 lg:h-auto lg:!leading-[32px] lg:!text-2xl">
+                                        Harness the potential of C# with <br className="hidden xl:block" />
+                                        robust tools such as LINQ, ASP.NET, <br className="hidden xl:block" />
+                                        and Entity Framework.
+                                    </p>
+                                </div>
+                                <div className="flex items-center justify-end">
+                                    <img src="/img/Section5/power.svg" alt="power" className="w-28 sm:w-22 md:w-30 lg:w-62 md:mt-8 lg:mt-16 xl:mt-0 xl:w-80" />
+                                </div>
                             </div>
                         </div>
                     </Paper>
                     <div className="flex flex-col gap-[16px]">
-                        <Paper 
+                        <Paper
                             sx={{
                                 boxShadow: 0
                             }}
@@ -97,35 +49,16 @@
                             <h2 style={{ color: theme.palette.text.secondary }} className="font-bold !leading-[32px] !text-3xl md:!text-5xl lg:!mb-[48px] ">Efficiency</h2>
                             <div className="flex md:h-[calc(100%-25px)] gap-4 justify-between md:flex-col lg:flex-row lg:h-auto">
                                 <p className="!text-sm sm:!text-lg md:!text-xl lg:!leading-[28px]">
-                                    Experience streamlined developer <br className="hidden lg:block"/>
-                                    experience for smooth dApp <br className="hidden lg:block"/>
->>>>>>> 18c1e2eb
+                                    Experience streamlined developer <br className="hidden lg:block" />
+                                    experience for smooth dApp <br className="hidden lg:block" />
                                     development and maintenance.
                                 </p>
                                 <div className="flex flex-col items-center justify-end md:items-end">
-                                    <img src="/img/Section5/efficiency.svg" alt="efficiency" className="w-43 sm:w-36 md:w-30 lg:w-auto"/>
+                                    <img src="/img/Section5/efficiency.svg" alt="efficiency" className="w-43 sm:w-36 md:w-30 lg:w-auto" />
                                 </div>
                             </div>
                         </Paper>
-<<<<<<< HEAD
-                        <Paper sx={{
-                            width: "636px",
-                            height: "319px",
-                            paddingTop: '80px',
-                            paddingLeft: '48px',
-                            paddingRight: '40px',
-                            paddingBottom: '40px',
-                            display: 'flex',
-                            justifyContent: 'space-between',
-                            boxShadow: 0
-                        }}>
-                            <div>
-                                <h2 style={{ color: theme.palette.text.secondary }} className="!text-[48px] font-bold !leading-[32px] !mb-[48px]">Customizability</h2>
-                                <p className="!text-[20px] !leading-28px]">
-                                    Leverage built-in reducers or create<br />
-                                    custom ones tailored to your<br />
-=======
-                        <Paper 
+                        <Paper
                             sx={{
                                 boxShadow: 0
                             }}
@@ -134,19 +67,18 @@
                             <h2 style={{ color: theme.palette.text.secondary }} className="font-bold !leading-[32px] !text-3xl md:!text-5xl lg:!mb-[48px] ">Customizability</h2>
                             <div className="flex gap-4 lg:justify-between">
                                 <p className="!text-sm sm:!text-lg lg:!text-xl lg:!leading-[28px]">
-                                    Leverage built-in reducers or create <br className="hidden lg:block"/>
-                                    custom ones tailored to your <br className="hidden lg:block"/>
->>>>>>> 18c1e2eb
+                                    Leverage built-in reducers or create <br className="hidden lg:block" />
+                                    custom ones tailored to your <br className="hidden lg:block" />
                                     requirements.
                                 </p>
                                 <div className="flex flex-col justify-end">
-                                    <img src="/img/Section5/customizability.svg" alt="efficiency"  className="w-34 sm:w-26 md:w-60 lg:w-auto"/>
+                                    <img src="/img/Section5/customizability.svg" alt="efficiency" className="w-34 sm:w-26 md:w-60 lg:w-auto" />
                                 </div>
                             </div>
                         </Paper>
                     </div>
                 </div>
-                <Paper 
+                <Paper
                     sx={{
                         justifyContent: 'space-between',
                         boxShadow: 0
@@ -156,13 +88,13 @@
                     <div>
                         <h2 style={{ color: theme.palette.text.secondary }} className="font-bold !leading-[32px] !text-3xl md:!text-5xl lg:!mb-[48px] ">Customizability</h2>
                         <p className="!text-sm md:!text-xl lg:!leading-[28px]">
-                            Leverage built-in reducers or create <br className="hidden md:block"/>
-                            custom ones tailored to your <br className="hidden lg:block"/>
+                            Leverage built-in reducers or create <br className="hidden md:block" />
+                            custom ones tailored to your <br className="hidden lg:block" />
                             requirements.
                         </p>
                     </div>
                     <div className="flex justify-end">
-                        <img src="/img/Section5/customizability.svg" alt="efficiency"  className="w-75 md:w-30 lg:w-auto"/>
+                        <img src="/img/Section5/customizability.svg" alt="efficiency" className="w-75 md:w-30 lg:w-auto" />
                     </div>
                 </Paper>
             </div>
