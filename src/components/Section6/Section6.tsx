--- conflicted
+++ resolved
@@ -1,32 +1,13 @@
-<<<<<<< HEAD
-import { IconButton, Paper, useTheme } from "@mui/material";
-=======
 import { Button, IconButton, Paper, useTheme } from "@mui/material";
->>>>>>> 18c1e2eb
 import { ReactNode } from "react";
 import BtnMore from "../Shared/Buttons/BtnMore/BtnMore";
 import GrayRightArrow from "../../../static/img/Section6/gray_right_arrow.svg";
 import WhiteRightArrow from "../../../static/img/Section6/white_right_arrow.svg";
 import CardanoLogo from "@site/static/img/cardano_logo";
-<<<<<<< HEAD
 import ExternalLink from "../Shared/Links/ExternalLink/ExternalLink";
 
 export default function Section6(): ReactNode {
     const theme = useTheme();
-
-    return (
-        <section style={{ backgroundColor: theme.palette.background.default }} className="h-[956px]">
-            <div className="container place-content-between !pt-[148px]">
-                <div className="flex justify-between h-[72px] mb-[80px]">
-                    <div>
-                        <h1 className="!text-[64px] !leading-[72px] tracking-[0.64px]">
-                            <span>Built On...</span>
-=======
-
-export default function Section6(): ReactNode {
-
-    const theme = useTheme();
-
     return (
         <section style={{ backgroundColor:theme.palette.background.default }} className="w-screen lg:h-[956px]">
             <div className="container place-content-between !pt-20 md:!pt-[148px]">
@@ -34,7 +15,6 @@
                     <div>
                         <h1 className="!text-3xl text-center sm:!text-5xl lg:text-start lg:!leading-[72px] lg:tracking-[0.64px] lg:!text-[64px]">
                             <span>Built On... </span>
->>>>>>> 18c1e2eb
                             <span style={{ color: theme.palette.text.secondary }}>Chrysalis</span>
                         </h1>
                     </div>
@@ -57,28 +37,6 @@
 
                 </div>
 
-<<<<<<< HEAD
-                <div className="flex justify-between flex-wrap gap-[16px]">
-                    <Paper sx={{
-                        backgroundColor: theme.palette.secondary.dark,
-                        borderRadius: '24px',
-                        paddingTop: '51px',
-                        paddingLeft: '40px',
-                        paddingRight: '60px',
-                        paddingBottom: '43.3px',
-                        width: '915px',
-                        height: '304px',
-                        boxShadow: 0
-                    }} >
-                        <div className="flex justify-between">
-                            <div>
-                                <h2 style={{color: theme.palette.grey[50]}} className="!text-[40px] !leading-[48px] !tracking-[0.4px] mb-[24px]">The Cardano<br />
-                                    (De)Serializer for .NET
-                                </h2>
-                                <p style={{color: theme.palette.grey[50]}} className="!text-[20px] !leading-[27.14px] !tracking-[0.9px]">
-                                    Chrysalis provides a seamless path to interact with<br />
-                                    the Cardano network—from CBOR (de)serialization<br />
-=======
                 <div className="flex justify-between flex-wrap gap-4 mt-20 md:mt-10 xl:mt-30">
                     <Paper 
                         sx={{
@@ -96,7 +54,6 @@
                                 <p style={{color: theme.palette.grey[50]}} className="!text-sm sm:!text-base lg:!text-lg xl:!leading-[27.14px] xl:!tracking-[0.9px] xl:!text-xl">
                                     Chrysalis provides a seamless path to interact with<br className="hidden sm:block lg:hidden 2xl:block"/>
                                     the Cardano network—from CBOR (de)serialization<br className="hidden sm:block lg:hidden 2xl:block"/>
->>>>>>> 18c1e2eb
                                     to building and customizing transactions.
                                 </p>
                             </div>
@@ -106,28 +63,15 @@
                     <Paper sx={{
                         backgroundColor: theme.palette.grey[800],
                         borderRadius: '24px',
-<<<<<<< HEAD
-                        width: '357px',
-                        height: '304px',
-                        boxShadow: 0
-                    }}
-                        className="flex justify-center items-center relative"
-=======
                         boxShadow: 0
                     }}
                         className="flex justify-center items-center relative overflow-hidden w-[calc(50%-8px)] lg:w-[calc(30%-8px)] 2xl:w-[357px] 2xl:h-[304px]"
->>>>>>> 18c1e2eb
                     >
                         <img src="/img/Section6/chrysalis.webp"/>
                     </Paper>
                     <Paper sx={{
                         backgroundColor: theme.palette.grey[900],
                         borderRadius: '24px',
-<<<<<<< HEAD
-                        width: '316px',
-                        height: '304px',
-=======
->>>>>>> 18c1e2eb
                         boxShadow: 0
                     }}
                         className="flex justify-center items-center w-[calc(50%-8px)] sm:aspect-auto lg:w-[calc(30%-16px)] 2xl:w-[316px] 2xl:h-[304px]"
@@ -136,30 +80,6 @@
                             sx={{
                                 color: theme.palette.primary.contrastText
                             }}
-<<<<<<< HEAD
-                            className="text-[192px]!"
-                        />
-                    </Paper>
-
-                    <Paper sx={{
-                        backgroundColor: theme.palette.secondary.light,
-                        borderRadius: '24px',
-                        paddingTop: '40px',
-                        paddingLeft: '40px',
-                        paddingRight: '32px',
-                        paddingBottom: '32.05px',
-                        width: '471px',
-                        height: '304px',
-                        boxShadow: 0
-                    }}
-                    >
-                        <div className="flex flex-col gap-4 justify-between">
-                            <div>
-                                <h3 style={{color: theme.palette.grey[50]}} className="!text-[30px] !font-semibold leading-[33px] !mb-[40px]">CHRYSALIS.TX</h3>
-                                <p style={{color: theme.palette.grey[50]}} className="!mb-0">
-                                    Create, sign, and manage Cardano<br />
-                                    transactions effortlessly in C# with the<br />
-=======
                             className="text-[95px]! sm:text-[150px]! xl:text-[192px]!"
                         />
                     </Paper>
@@ -179,13 +99,11 @@
                                 <p style={{color: theme.palette.grey[50]}} className="!mb-0 !text-sm sm:!text-base">
                                     Create, sign, and manage Cardano <br className="hidden md:block lg:hidden xl:block"/>
                                     transactions effortlessly in C# with the <br className="hidden md:block lg:hidden xl:block"/>
->>>>>>> 18c1e2eb
                                     Chyrsalis Transaction Builder.
                                 </p>
                             </div>
                             <div className="flex justify-between items-end">
                                 <img src="/img/Section6/small_crystal.webp" className="w-[100px] self-end" />
-<<<<<<< HEAD
                                 <IconButton 
                                     LinkComponent={'a'}
                                     href="/docs/chrysalis/tx/low-level-builder"
@@ -197,34 +115,12 @@
                                         },
                                       }}
                                       aria-label="go to chrysalis tx documentation">
-=======
-                                <IconButton aria-label="go to chrysalis network documentation">
->>>>>>> 18c1e2eb
                                     <WhiteRightArrow />
                                 </IconButton>
                             </div>
                         </div>
                     </Paper>
 
-<<<<<<< HEAD
-                    <Paper sx={{
-                        backgroundColor: theme.palette.primary.light,
-                        borderRadius: '24px',
-                        paddingTop: '40px',
-                        paddingLeft: '40px',
-                        paddingRight: '32px',
-                        paddingBottom: '32.05px',
-                        width: '469px',
-                        height: '304px',
-                        boxShadow: 0
-                    }}
-                    >
-                        <div className="flex flex-col gap-4 justify-between">
-                            <div className="mb-[25px]">
-                                <h3 style={{color: theme.palette.grey[600]}} className="!text-[30px] !font-semibold leading-[33px] !mb-[40px]">CHRYSALIS.NETWORK</h3>
-                                <p style={{color: theme.palette.grey[600]}}>
-                                    Communicate with the Cardano network<br />
-=======
                     <Paper 
                         sx={{
                             backgroundColor: '#C2B8FF',
@@ -238,14 +134,13 @@
                                 <h3 style={{color: theme.palette.grey[600]}} className="!font-semibold leading-[33px] !text-3xl lg:!text-2xl lg:!mb-[40px] zxl:!text-3xl">CHRYSALIS<br className="sm:hidden"/>.NETWORK</h3>
                                 <p style={{color: theme.palette.grey[600]}} className="!mb-0 !text-sm sm:!text-base">
                                     Communicate with the Cardano network<br className="hidden md:block lg:hidden 2xl:block"/>
->>>>>>> 18c1e2eb
                                     in C# through Ouroboros
                                 </p>
                             </div>
                             <div className="flex justify-between items-end">
                                 <img src="/img/Section6/small_crystal.webp" className="w-[100px]" />
-<<<<<<< HEAD
                                 <IconButton 
+                                    aria-label="go to chrysalis network documentation"
                                     LinkComponent={'a'}
                                     href="/docs/chrysalis/network/overview"
                                     sx={{
@@ -255,10 +150,7 @@
                                           opacity: 1,
                                         },
                                       }}
-                                      aria-label="go to chrysalis network documentation">
-=======
-                                <IconButton aria-label="go to chrysalis network documentation">
->>>>>>> 18c1e2eb
+                                      >
                                     <GrayRightArrow />
                                 </IconButton>
                             </div>
