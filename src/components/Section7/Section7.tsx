--- conflicted
+++ resolved
@@ -1,15 +1,9 @@
 import React, { ReactNode, useState } from "react";
 import CardHead from "../../../static/img/Section7/card_head.svg";
-<<<<<<< HEAD
-import Popularity from "../../../static/img/Section7/popularity.svg";
-import Performance from "../../../static/img/Section7/performance.svg";
-import Versatility from "../../../static/img/Section7/versatility.svg";
-=======
 import CardHeadMobile from "../../../static/img/Section7/card_head_mobile.svg";
 import Popularity from "../../../static/img/Section7/popularity";
 import Performance from "../../../static/img/Section7/performance";
 import Versatility from "../../../static/img/Section7/versatility";
->>>>>>> 18c1e2eb
 import SeventhWizard from "@site/static/img/Section7/seventh_wizard";
 import { useTheme } from "@mui/material";
 import { useColorMode } from "@docusaurus/theme-common";
@@ -17,15 +11,6 @@
 export default function Section7(): ReactNode {
     const theme = useTheme();
     const { colorMode } = useColorMode();
-<<<<<<< HEAD
-    
-    return (
-        <section style={{ backgroundColor: theme.palette.background.default }} className={`bg-cover h-[1171px] ${colorMode === 'dark' ? "bg-[url(/img/background_dark.webp)]" : "bg-[url(/img/background_light.webp)]"}`}>
-            <div className="container !pt-[274.77px] !pb-[152.23px]">
-                <div className="flex flex-col justify-center !pb-15">
-                    <div className="relative">
-                        <h1 className="!text-[56px] text-center leading-[53.76px] tracking-[0.56px] font-semibold  !m-0">
-=======
     const [selectedItem, setSelectedItem] = useState(0);
 
     const section7Items = [
@@ -52,7 +37,6 @@
                 <div className="flex flex-col justify-center !pb-8 md:!pb-15">
                     <div className="relative flex flex-col-reverse gap-4  items-center md:gap-0">
                         <h1 className="relative text-center leading-[53.76px] tracking-[0.56px] font-semibold !m-0 !text-3xl sm:!text-5xl md:!text-[56px]">
->>>>>>> 18c1e2eb
                             <span>
                                 Why&nbsp;
                             </span>
@@ -72,11 +56,7 @@
                             sx={{
                                 color: theme.palette.text.secondary
                             }}
-<<<<<<< HEAD
-                            className="absolute !text-[130px] right-[355.44px] bottom-[-4.74px]"
-=======
                             className="!text-[130px] bottom-[-4.74px] md:absolute -right-33 md:!hidden"
->>>>>>> 18c1e2eb
                         />
                     </div>
 
@@ -89,75 +69,6 @@
                     </div>
 
                 </div>
-<<<<<<< HEAD
-                <div className="flex justify-between items-center gap-x-[4.94px]">
-                    
-                    <div className="basis-[402.05px] relative">
-                        <div className="absolute w-full">
-                            <p className="text-[32px] leading-8 absolute top-[15px] left-[19px]">01</p>
-                            <CardHead className="absolute top-0 w-full" />
-                            <Popularity className="absolute top-8 right-[32.05px]" />
-                        </div>
-                        <div   
-                            style={{
-                                backgroundColor: theme.palette.primary.main,
-                                color: theme.palette.grey[50]
-                            }}
-                            className="rounded-b-[24px] mt-[99px] pt-[57px] pl-8 pr-[46px] pb-[50px]"
-                        >
-                            <h4 className="!text-[40px] leading-[48px] !mb-[38px]">Popularity</h4>
-                            <p className="!text-[20px] leading-[28px]">NET Core was ranked as the top <br />
-                            non-web framework in the 2024<br />
-                            Stack Overflow Developer <br />
-                            Survey, reflecting its <br />
-                            widespread adoption and trust <br />
-                            among developers.</p>
-                        </div>
-                    </div>
-                    
-                    <div className="basis-[402.05px] relative">
-                    <div className="absolute w-full">
-                            <p className="text-[32px] leading-8 absolute top-[15px] left-[19px]">02</p>
-                            <CardHead className="absolute top-0 w-full" />
-                            <Performance className="absolute top-8 right-[32.05px]" />
-                        </div>
-                        <div 
-                            style={{
-                                backgroundColor: theme.palette.primary.main,
-                                color: theme.palette.grey[50]
-                            }}
-                            className="rounded-b-[24px] mt-[99px] pt-[57px] pl-8 pr-[48.5px] pb-[50px]"
-                        >
-                            <h4 className="!text-[40px] leading-12 !mb-[38px]">Performance</h4>
-                            <p className="!text-[20px] leading-7">NET Core delivers high-<br />
-                            performance applications, with <br />
-                            tooling like ASP.NET Core <br />
-                            outperforming other popular <br />
-                            web frameworks in independent benchmarks.</p>
-                        </div>
-                    </div>
-                    
-                    <div className="basis-[402.05px] relative">
-                        <div className="absolute w-full">
-                            <p className="text-[32px] leading-8 absolute top-[15px] left-[19px]">03</p>
-                            <CardHead className="absolute top-0 w-full" />
-                            <Versatility className="absolute top-8 right-[32.05px]" />
-                        </div>
-                        <div 
-                            style={{
-                                backgroundColor: theme.palette.primary.main,
-                                color: theme.palette.grey[50]
-                            }}
-                            className="rounded-b-[24px] mt-[99px] pt-[57px] pl-8 pr-[48.5px] pb-[50px]"
-                        >
-                            <h4 className="!text-[40px] leading-12 !mb-[38px]">Versatility</h4>
-                            <p className="!text-[20px] leading-7">.NET supports development <br />
-                            across Windows, Linux, and <br />
-                            macOS, enabling the creation <br />
-                            of applications for desktop, <br />
-                            mobile, cloud, and IoT <br />
-                            environments.</p>
-=======
                 <div className="items-center hidden md:flex flex-wrap xl:flex-nowrap gap-4 md:justify-center xl:justify-between xl:gap-x-[4.94px]">
                     {section7Items.map((datum, index) => {
                         return (
@@ -216,7 +127,6 @@
                                 </h4>
                                 <p style={{ color: theme.palette.grey[50] }}>{datum.description}</p>
                             </div>
->>>>>>> 18c1e2eb
                         </div>
                         );
                     })}
