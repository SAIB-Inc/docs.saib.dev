import { useColorMode } from "@docusaurus/theme-common";
import { useTheme } from "@mui/material";
import { ReactNode } from "react";

export default function Section8(): ReactNode {
    const theme = useTheme();
    const { colorMode } = useColorMode();

    return(
<<<<<<< HEAD
        <section className="bg-[url(/img/Section8/eighth_background.webp)] bg-cover pt-20 md:pt-[137px] md:h-[1113px]">
            <div className="container">
                <div className="flex items-center flex-col justify-center text-center lg:text-start lg:justify-between lg:flex-row">
                    <h1 className="!text-3xl sm:!text-5xl md:!text-[56px] md:leading-[54.88px]">
=======
        <section style={{ backgroundColor: theme.palette.background.default }} className="bg-[url(/img/Section8/eighth_background.webp)] w-screen h-[1113px] bg-cover pt-[137px]">
            <div className="container">
                <div className="flex justify-between items-center">
                    <h1 className="!text-[56px] leading-[54.88px] !mb-0">
>>>>>>> 30b6d323
                        <span>
                            Let's&nbsp;
                        </span>
                        <span style={{ color: theme.palette.text.secondary }}>
                            Build Together
                        </span>
                    </h1>
                    <p className="!mb-0 capitalize !text-base lg:!text-xl lg:leading-[25.6px]">
                        We’re proud to be part of the Cardano community<br  className="hidden lg:block"/>
                        —constantly building, collaborating, and <br className="hidden lg:block"/>
                        connecting with others who share the vision.
                    </p>
                </div>

<<<<<<< HEAD
                <div className="grid grid-cols-1 grid-rows-2 gap-x-[12px] gap-y-[11px] mt-[65px] sm:grid-cols-12">
                    <img src="/img/Section8/frederik_gregaard.webp" alt="Frederik Gregaard" className="w-full rounded-[24px] sm:h-[371px] sm:object-cover sm:object-[center_-20px] sm:col-span-6"/>
                    <img src="/img/Section8/philip_disarro_jonathan_rodriguez.webp" alt="Phil and Jonathan " className="w-full rounded-[24px] sm:h-[371px] sm:object-cover sm:object-[center_-100px] sm:col-span-6"/>
                    <img src="/img/Section8/hongjing_k.webp" alt="Jingles" className="w-full h-full rounded-[24px] sm:col-span-4 sm:object-cover lg:h-[371px] lg:object-[center_-20px]"/>
                    <img src="/img/Section8/cardano_girls.webp" alt="Lily and Lenna" className="w-full h-full rounded-[24px] sm:col-span-4 sm:object-cover lg:h-[371px] lg:object-[center_-20px]"/>
                    <img src="/img/Section8/diego_mac.webp" alt="Diego" className="w-full h-full rounded-[24px] sm:col-span-4 sm:object-cover lg:h-[371px] lg:object-[center_-20px]"/>
=======
                <div className="grid grid-cols-12 grid-rows-2 gap-x-[12px] gap-y-[11px] mt-[65px]">
                    <img src="/img/Section8/danang_buidler.webp" alt="Da Nang Group Photo" className="col-span-6 w-full h-[371px] rounded-[24px] object-cover"/>
                    <img src="/img/Section8/panel_tooling.webp" alt="Panel" className="col-span-6 w-full h-[371px] rounded-[24px] object-cover"/>
                    <img src="/img/Section8/danang_discussions.webp" alt="Da Nang Buidler Fest" className="col-span-4 w-full h-[371px] rounded-[24px] object-cover"/>
                    <img src="/img/Section8/open_spaces.webp" alt="Open Spaces" className="col-span-4 w-full h-[371px] rounded-[24px] object-cover"/>
                    <img src="/img/Section8/buidler_guests.webp" alt="Guests" className="col-span-4 w-full h-[371px] rounded-[24px] object-cover"/>
                    
                    
>>>>>>> 30b6d323
                </div>
            </div>
        </section>
    )
};<|MERGE_RESOLUTION|>--- conflicted
+++ resolved
@@ -7,17 +7,10 @@
     const { colorMode } = useColorMode();
 
     return(
-<<<<<<< HEAD
         <section className="bg-[url(/img/Section8/eighth_background.webp)] bg-cover pt-20 md:pt-[137px] md:h-[1113px]">
             <div className="container">
                 <div className="flex items-center flex-col justify-center text-center lg:text-start lg:justify-between lg:flex-row">
                     <h1 className="!text-3xl sm:!text-5xl md:!text-[56px] md:leading-[54.88px]">
-=======
-        <section style={{ backgroundColor: theme.palette.background.default }} className="bg-[url(/img/Section8/eighth_background.webp)] w-screen h-[1113px] bg-cover pt-[137px]">
-            <div className="container">
-                <div className="flex justify-between items-center">
-                    <h1 className="!text-[56px] leading-[54.88px] !mb-0">
->>>>>>> 30b6d323
                         <span>
                             Let's&nbsp;
                         </span>
@@ -32,14 +25,6 @@
                     </p>
                 </div>
 
-<<<<<<< HEAD
-                <div className="grid grid-cols-1 grid-rows-2 gap-x-[12px] gap-y-[11px] mt-[65px] sm:grid-cols-12">
-                    <img src="/img/Section8/frederik_gregaard.webp" alt="Frederik Gregaard" className="w-full rounded-[24px] sm:h-[371px] sm:object-cover sm:object-[center_-20px] sm:col-span-6"/>
-                    <img src="/img/Section8/philip_disarro_jonathan_rodriguez.webp" alt="Phil and Jonathan " className="w-full rounded-[24px] sm:h-[371px] sm:object-cover sm:object-[center_-100px] sm:col-span-6"/>
-                    <img src="/img/Section8/hongjing_k.webp" alt="Jingles" className="w-full h-full rounded-[24px] sm:col-span-4 sm:object-cover lg:h-[371px] lg:object-[center_-20px]"/>
-                    <img src="/img/Section8/cardano_girls.webp" alt="Lily and Lenna" className="w-full h-full rounded-[24px] sm:col-span-4 sm:object-cover lg:h-[371px] lg:object-[center_-20px]"/>
-                    <img src="/img/Section8/diego_mac.webp" alt="Diego" className="w-full h-full rounded-[24px] sm:col-span-4 sm:object-cover lg:h-[371px] lg:object-[center_-20px]"/>
-=======
                 <div className="grid grid-cols-12 grid-rows-2 gap-x-[12px] gap-y-[11px] mt-[65px]">
                     <img src="/img/Section8/danang_buidler.webp" alt="Da Nang Group Photo" className="col-span-6 w-full h-[371px] rounded-[24px] object-cover"/>
                     <img src="/img/Section8/panel_tooling.webp" alt="Panel" className="col-span-6 w-full h-[371px] rounded-[24px] object-cover"/>
@@ -48,7 +33,6 @@
                     <img src="/img/Section8/buidler_guests.webp" alt="Guests" className="col-span-4 w-full h-[371px] rounded-[24px] object-cover"/>
                     
                     
->>>>>>> 30b6d323
                 </div>
             </div>
         </section>
