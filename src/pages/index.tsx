--- conflicted
+++ resolved
@@ -10,11 +10,8 @@
 import Section3 from '../components/Section3/Section3';
 import Section2 from '../components/Section2/Section2';
 import Section4 from '../components/Section4/Section4';
-<<<<<<< HEAD
 import Section5 from '../components/Section5/Section5';
-=======
 import Section6 from '../components/Section6/Section6';
->>>>>>> 50eea152
 // function HomepageHeader() {
 //   const {siteConfig} = useDocusaurusContext();
 //   return (
@@ -44,11 +41,8 @@
       <Section2 />
       <Section3 />
       <Section4 />
-<<<<<<< HEAD
       <Section5 />
-=======
       <Section6 />
->>>>>>> 50eea152
     </Layout>
   );
 }