--- conflicted
+++ resolved
@@ -13,10 +13,7 @@
 import Section5 from '../components/Section5/Section5';
 import Section6 from '../components/Section6/Section6';
 import Section8 from '../components/Section8/Section8';
-<<<<<<< HEAD
-=======
 import Section7 from '../components/Section7/Section7';
->>>>>>> 30b6d323
 // function HomepageHeader() {
 //   const {siteConfig} = useDocusaurusContext();
 //   return (
@@ -48,10 +45,7 @@
       <Section4 />
       <Section5 />
       <Section6 />
-<<<<<<< HEAD
-=======
       <Section7 />
->>>>>>> 30b6d323
       <Section8/>
     </Layout>
   );
