/*! tailwindcss v4.1.7 | MIT License | https://tailwindcss.com */
@layer properties;
@layer theme, base, components, utilities;
@layer theme {
  :root, :host {
    --font-sans: ui-sans-serif, system-ui, sans-serif, "Apple Color Emoji",
      "Segoe UI Emoji", "Segoe UI Symbol", "Noto Color Emoji";
    --font-mono: ui-monospace, SFMono-Regular, Menlo, Monaco, Consolas, "Liberation Mono",
      "Courier New", monospace;
    --spacing: 0.25rem;
    --breakpoint-xl: 80rem;
    --text-sm: 0.875rem;
    --text-sm--line-height: calc(1.25 / 0.875);
    --text-base: 1rem;
    --text-base--line-height: calc(1.5 / 1);
    --text-lg: 1.125rem;
    --text-lg--line-height: calc(1.75 / 1.125);
    --text-xl: 1.25rem;
    --text-xl--line-height: calc(1.75 / 1.25);
    --text-2xl: 1.5rem;
    --text-2xl--line-height: calc(2 / 1.5);
    --text-3xl: 1.875rem;
    --text-3xl--line-height: calc(2.25 / 1.875);
    --text-4xl: 2.25rem;
    --text-4xl--line-height: calc(2.5 / 2.25);
    --text-5xl: 3rem;
    --text-5xl--line-height: 1;
    --font-weight-light: 300;
    --font-weight-normal: 400;
    --font-weight-medium: 500;
    --font-weight-semibold: 600;
    --font-weight-bold: 700;
    --radius-2xl: 1rem;
    --radius-3xl: 1.5rem;
    --ease-in-out: cubic-bezier(0.4, 0, 0.2, 1);
    --animate-bounce: bounce 1s infinite;
    --blur-xl: 24px;
    --default-transition-duration: 150ms;
    --default-transition-timing-function: cubic-bezier(0.4, 0, 0.2, 1);
    --default-font-family: var(--font-sans);
    --default-mono-font-family: var(--font-mono);
    --animate-blink: blink 1s steps(1) infinite;
    --animate-bounce2: bounce 2s infinite;
    --animate-bounce3: bounce 2.5s infinite ease-In-Out;
  }
}
@layer base {
  *, ::after, ::before, ::backdrop, ::file-selector-button {
    box-sizing: border-box;
    margin: 0;
    padding: 0;
    border: 0 solid;
  }
  html, :host {
    line-height: 1.5;
    -webkit-text-size-adjust: 100%;
    tab-size: 4;
    font-family: var(--default-font-family, ui-sans-serif, system-ui, sans-serif, "Apple Color Emoji", "Segoe UI Emoji", "Segoe UI Symbol", "Noto Color Emoji");
    font-feature-settings: var(--default-font-feature-settings, normal);
    font-variation-settings: var(--default-font-variation-settings, normal);
    -webkit-tap-highlight-color: transparent;
  }
  hr {
    height: 0;
    color: inherit;
    border-top-width: 1px;
  }
  abbr:where([title]) {
    -webkit-text-decoration: underline dotted;
    text-decoration: underline dotted;
  }
  h1, h2, h3, h4, h5, h6 {
    font-size: inherit;
    font-weight: inherit;
  }
  a {
    color: inherit;
    -webkit-text-decoration: inherit;
    text-decoration: inherit;
  }
  b, strong {
    font-weight: bolder;
  }
  code, kbd, samp, pre {
    font-family: var(--default-mono-font-family, ui-monospace, SFMono-Regular, Menlo, Monaco, Consolas, "Liberation Mono", "Courier New", monospace);
    font-feature-settings: var(--default-mono-font-feature-settings, normal);
    font-variation-settings: var(--default-mono-font-variation-settings, normal);
    font-size: 1em;
  }
  small {
    font-size: 80%;
  }
  sub, sup {
    font-size: 75%;
    line-height: 0;
    position: relative;
    vertical-align: baseline;
  }
  sub {
    bottom: -0.25em;
  }
  sup {
    top: -0.5em;
  }
  table {
    text-indent: 0;
    border-color: inherit;
    border-collapse: collapse;
  }
  :-moz-focusring {
    outline: auto;
  }
  progress {
    vertical-align: baseline;
  }
  summary {
    display: list-item;
  }
  ol, ul, menu {
    list-style: none;
  }
  img, svg, video, canvas, audio, iframe, embed, object {
    display: block;
    vertical-align: middle;
  }
  img, video {
    max-width: 100%;
    height: auto;
  }
  button, input, select, optgroup, textarea, ::file-selector-button {
    font: inherit;
    font-feature-settings: inherit;
    font-variation-settings: inherit;
    letter-spacing: inherit;
    color: inherit;
    border-radius: 0;
    background-color: transparent;
    opacity: 1;
  }
  :where(select:is([multiple], [size])) optgroup {
    font-weight: bolder;
  }
  :where(select:is([multiple], [size])) optgroup option {
    padding-inline-start: 20px;
  }
  ::file-selector-button {
    margin-inline-end: 4px;
  }
  ::placeholder {
    opacity: 1;
  }
  @supports (not (-webkit-appearance: -apple-pay-button))  or (contain-intrinsic-size: 1px) {
    ::placeholder {
      color: currentcolor;
      @supports (color: color-mix(in lab, red, red)) {
        color: color-mix(in oklab, currentcolor 50%, transparent);
      }
    }
  }
  textarea {
    resize: vertical;
  }
  ::-webkit-search-decoration {
    -webkit-appearance: none;
  }
  ::-webkit-date-and-time-value {
    min-height: 1lh;
    text-align: inherit;
  }
  ::-webkit-datetime-edit {
    display: inline-flex;
  }
  ::-webkit-datetime-edit-fields-wrapper {
    padding: 0;
  }
  ::-webkit-datetime-edit, ::-webkit-datetime-edit-year-field, ::-webkit-datetime-edit-month-field, ::-webkit-datetime-edit-day-field, ::-webkit-datetime-edit-hour-field, ::-webkit-datetime-edit-minute-field, ::-webkit-datetime-edit-second-field, ::-webkit-datetime-edit-millisecond-field, ::-webkit-datetime-edit-meridiem-field {
    padding-block: 0;
  }
  :-moz-ui-invalid {
    box-shadow: none;
  }
  button, input:where([type="button"], [type="reset"], [type="submit"]), ::file-selector-button {
    appearance: button;
  }
  ::-webkit-inner-spin-button, ::-webkit-outer-spin-button {
    height: auto;
  }
  [hidden]:where(:not([hidden="until-found"])) {
    display: none !important;
  }
}
@layer utilities {
  .\!relative {
    position: relative !important;
  }
  .absolute {
    position: absolute;
  }
  .fixed {
    position: fixed;
  }
  .relative {
    position: relative;
  }
  .static {
    position: static;
  }
  .inset-0 {
    inset: calc(var(--spacing) * 0);
  }
  .inset-x-0 {
    inset-inline: calc(var(--spacing) * 0);
  }
  .-top-2 {
    top: calc(var(--spacing) * -2);
  }
  .-top-44 {
    top: calc(var(--spacing) * -44);
  }
  .-top-45 {
    top: calc(var(--spacing) * -45);
  }
  .-top-48 {
    top: calc(var(--spacing) * -48);
  }
  .-top-52 {
    top: calc(var(--spacing) * -52);
  }
  .top-0 {
    top: calc(var(--spacing) * 0);
  }
  .top-1 {
    top: calc(var(--spacing) * 1);
  }
  .top-2 {
    top: calc(var(--spacing) * 2);
  }
  .top-6 {
    top: calc(var(--spacing) * 6);
  }
  .top-\[-127px\] {
    top: -127px;
  }
  .top-\[-138\.14px\] {
    top: -138.14px;
  }
  .top-\[14px\] {
    top: 14px;
  }
  .top-\[17px\] {
    top: 17px;
  }
  .-right-2 {
    right: calc(var(--spacing) * -2);
  }
  .-right-33 {
    right: calc(var(--spacing) * -33);
  }
<<<<<<< HEAD
=======
  .right-2 {
    right: calc(var(--spacing) * 2);
  }
>>>>>>> a822cdcd
  .right-7 {
    right: calc(var(--spacing) * 7);
  }
  .right-\[44\.5px\] {
    right: 44.5px;
  }
  .right-\[90px\] {
    right: 90px;
  }
  .right-\[141px\] {
    right: 141px;
  }
  .bottom-0 {
    bottom: calc(var(--spacing) * 0);
  }
  .bottom-\[-4\.74px\] {
    bottom: -4.74px;
  }
  .left-1\/2 {
    left: calc(1/2 * 100%);
  }
  .left-6 {
    left: calc(var(--spacing) * 6);
  }
  .left-16 {
    left: calc(var(--spacing) * 16);
  }
  .z-10 {
    z-index: 10;
  }
  .col-span-1 {
    grid-column: span 1 / span 1;
  }
  .col-span-2 {
    grid-column: span 2 / span 2;
  }
  .col-span-4 {
    grid-column: span 4 / span 4;
  }
  .col-span-6 {
    grid-column: span 6 / span 6;
  }
  .float-right {
    float: right;
  }
  .container {
    width: 100%;
    @media (width >= 40rem) {
      max-width: 40rem;
    }
    @media (width >= 48rem) {
      max-width: 48rem;
    }
    @media (width >= 64rem) {
      max-width: 64rem;
    }
    @media (width >= 80rem) {
      max-width: 80rem;
    }
    @media (width >= 96rem) {
      max-width: 96rem;
    }
  }
  .\!m-0 {
    margin: calc(var(--spacing) * 0) !important;
  }
  .mx-2 {
    margin-inline: calc(var(--spacing) * 2);
  }
  .mx-auto {
    margin-inline: auto;
  }
  .my-2 {
    margin-block: calc(var(--spacing) * 2);
  }
  .\!mt-10 {
    margin-top: calc(var(--spacing) * 10) !important;
  }
  .\!mt-14 {
    margin-top: calc(var(--spacing) * 14) !important;
  }
  .\!mt-18 {
    margin-top: calc(var(--spacing) * 18) !important;
  }
  .\!mt-\[30\.51px\] {
    margin-top: 30.51px !important;
  }
  .\!mt-\[40px\] {
    margin-top: 40px !important;
  }
  .mt-1 {
    margin-top: calc(var(--spacing) * 1);
  }
  .mt-3 {
    margin-top: calc(var(--spacing) * 3);
  }
  .mt-4 {
    margin-top: calc(var(--spacing) * 4);
  }
  .mt-5 {
    margin-top: calc(var(--spacing) * 5);
  }
  .mt-6 {
    margin-top: calc(var(--spacing) * 6);
  }
  .mt-8 {
    margin-top: calc(var(--spacing) * 8);
  }
  .mt-10 {
    margin-top: calc(var(--spacing) * 10);
  }
  .mt-14 {
    margin-top: calc(var(--spacing) * 14);
  }
  .mt-54 {
    margin-top: calc(var(--spacing) * 54);
  }
  .mt-\[2px\] {
    margin-top: 2px;
  }
  .mt-\[32px\] {
    margin-top: 32px;
  }
  .mt-\[34px\] {
    margin-top: 34px;
  }
  .mt-\[36px\] {
    margin-top: 36px;
  }
  .mr-1 {
    margin-right: calc(var(--spacing) * 1);
  }
  .mr-\[24px\] {
    margin-right: 24px;
  }
  .\!mb-0 {
    margin-bottom: calc(var(--spacing) * 0) !important;
  }
  .\!mb-4 {
    margin-bottom: calc(var(--spacing) * 4) !important;
  }
  .\!mb-6 {
    margin-bottom: calc(var(--spacing) * 6) !important;
  }
  .\!mb-10 {
    margin-bottom: calc(var(--spacing) * 10) !important;
  }
  .\!mb-20 {
    margin-bottom: calc(var(--spacing) * 20) !important;
  }
  .\!mb-\[7\.63px\] {
    margin-bottom: 7.63px !important;
  }
  .\!mb-\[10\.17px\] {
    margin-bottom: 10.17px !important;
  }
  .\!mb-\[21\.83px\] {
    margin-bottom: 21.83px !important;
  }
  .\!mb-\[40px\] {
    margin-bottom: 40px !important;
  }
  .mb-2 {
    margin-bottom: calc(var(--spacing) * 2);
  }
  .mb-6 {
    margin-bottom: calc(var(--spacing) * 6);
  }
  .mb-10 {
    margin-bottom: calc(var(--spacing) * 10);
  }
  .mb-28 {
    margin-bottom: calc(var(--spacing) * 28);
  }
  .mb-\[20\.06px\] {
    margin-bottom: 20.06px;
  }
  .mb-\[24px\] {
    margin-bottom: 24px;
  }
  .ml-\[9\.62px\] {
    margin-left: 9.62px;
  }
  .\!block {
    display: block !important;
  }
  .\!hidden {
    display: none !important;
  }
  .block {
    display: block;
  }
  .contents {
    display: contents;
  }
  .flex {
    display: flex;
  }
  .grid {
    display: grid;
  }
  .hidden {
    display: none;
  }
  .inline {
    display: inline;
  }
  .inline-block {
    display: inline-block;
  }
  .inline-flex {
    display: inline-flex;
  }
  .table {
    display: table;
  }
  .aspect-square {
    aspect-ratio: 1 / 1;
  }
  .size-9 {
    width: calc(var(--spacing) * 9);
    height: calc(var(--spacing) * 9);
  }
  .size-22 {
    width: calc(var(--spacing) * 22);
    height: calc(var(--spacing) * 22);
  }
  .\!h-75 {
    height: calc(var(--spacing) * 75) !important;
  }
<<<<<<< HEAD
=======
  .\!h-86 {
    height: calc(var(--spacing) * 86) !important;
  }
>>>>>>> a822cdcd
  .\!h-max {
    height: max-content !important;
  }
  .h-2 {
    height: calc(var(--spacing) * 2);
  }
  .h-16 {
    height: calc(var(--spacing) * 16);
  }
  .h-22 {
    height: calc(var(--spacing) * 22);
  }
  .h-\[57px\] {
    height: 57px;
  }
  .h-\[60px\] {
    height: 60px;
  }
  .h-\[72px\] {
    height: 72px;
  }
  .h-\[108px\] {
    height: 108px;
  }
  .h-\[371px\] {
    height: 371px;
  }
  .h-full {
    height: 100%;
  }
  .min-h-18 {
    min-height: calc(var(--spacing) * 18);
  }
  .\!w-full {
    width: 100% !important;
  }
  .w-1\/3 {
    width: calc(1/3 * 100%);
  }
  .w-9 {
    width: calc(var(--spacing) * 9);
  }
  .w-14 {
    width: calc(var(--spacing) * 14);
  }
  .w-16 {
    width: calc(var(--spacing) * 16);
  }
  .w-25 {
    width: calc(var(--spacing) * 25);
  }
  .w-27 {
    width: calc(var(--spacing) * 27);
  }
  .w-28 {
    width: calc(var(--spacing) * 28);
  }
  .w-34 {
    width: calc(var(--spacing) * 34);
  }
  .w-36 {
    width: calc(var(--spacing) * 36);
  }
  .w-38 {
    width: calc(var(--spacing) * 38);
  }
  .w-42 {
    width: calc(var(--spacing) * 42);
  }
  .w-43 {
    width: calc(var(--spacing) * 43);
  }
  .w-48 {
    width: calc(var(--spacing) * 48);
  }
  .w-62 {
    width: calc(var(--spacing) * 62);
  }
  .w-65 {
    width: calc(var(--spacing) * 65);
  }
  .w-75 {
    width: calc(var(--spacing) * 75);
  }
  .w-78 {
    width: calc(var(--spacing) * 78);
  }
  .w-83 {
    width: calc(var(--spacing) * 83);
  }
  .w-\[10\%\] {
    width: 10%;
  }
  .w-\[14\%\] {
    width: 14%;
  }
  .w-\[20\%\] {
    width: 20%;
  }
  .w-\[80\%\] {
    width: 80%;
  }
  .w-\[86\%\] {
    width: 86%;
  }
  .w-\[90\%\] {
    width: 90%;
  }
  .w-\[100px\] {
    width: 100px;
  }
  .w-\[100vw\] {
    width: 100vw;
  }
  .w-\[305px\] {
    width: 305px;
  }
  .w-\[calc\(50\%-8px\)\] {
    width: calc(50% - 8px);
  }
  .w-full {
    width: 100%;
  }
  .w-full\! {
    width: 100% !important;
  }
  .w-max {
    width: max-content;
  }
  .w-max\! {
    width: max-content !important;
  }
  .w-screen {
    width: 100vw;
  }
  .max-w-107 {
    max-width: calc(var(--spacing) * 107);
  }
  .max-w-110 {
    max-width: calc(var(--spacing) * 110);
  }
  .max-w-screen-xl {
    max-width: var(--breakpoint-xl);
  }
  .min-w-full {
    min-width: 100%;
  }
  .shrink-0 {
    flex-shrink: 0;
  }
  .-translate-x-1\/2 {
    --tw-translate-x: calc(calc(1/2 * 100%) * -1);
    translate: var(--tw-translate-x) var(--tw-translate-y);
  }
  .-translate-y-1 {
    --tw-translate-y: calc(var(--spacing) * -1);
    translate: var(--tw-translate-x) var(--tw-translate-y);
  }
  .scale-x-\[-1\] {
    --tw-scale-x: -1;
    scale: var(--tw-scale-x) var(--tw-scale-y);
  }
  .transform {
    transform: var(--tw-rotate-x,) var(--tw-rotate-y,) var(--tw-rotate-z,) var(--tw-skew-x,) var(--tw-skew-y,);
  }
  .animate-blink {
    animation: var(--animate-blink);
  }
  .animate-bounce2 {
    animation: var(--animate-bounce2);
  }
  .animate-bounce3 {
    animation: var(--animate-bounce3);
  }
  .cursor-pointer {
    cursor: pointer;
  }
  .grid-cols-12 {
    grid-template-columns: repeat(12, minmax(0, 1fr));
  }
  .grid-rows-2 {
    grid-template-rows: repeat(2, minmax(0, 1fr));
  }
  .flex-col {
    flex-direction: column;
  }
  .flex-col-reverse {
    flex-direction: column-reverse;
  }
  .flex-row {
    flex-direction: row;
  }
  .flex-row-reverse {
    flex-direction: row-reverse;
  }
  .flex-wrap {
    flex-wrap: wrap;
  }
  .place-content-between {
    place-content: space-between;
  }
  .place-content-center {
    place-content: center;
  }
  .place-items-center {
    place-items: center;
  }
  .items-center {
    align-items: center;
  }
  .items-end {
    align-items: flex-end;
  }
  .\!justify-center {
    justify-content: center !important;
  }
  .\!justify-end {
    justify-content: flex-end !important;
  }
  .justify-between {
    justify-content: space-between;
  }
  .justify-center {
    justify-content: center;
  }
  .justify-end {
    justify-content: flex-end;
  }
  .gap-2 {
    gap: calc(var(--spacing) * 2);
  }
  .gap-3\! {
    gap: calc(var(--spacing) * 3) !important;
  }
  .gap-4 {
    gap: calc(var(--spacing) * 4);
  }
  .gap-6 {
    gap: calc(var(--spacing) * 6);
  }
  .gap-8 {
    gap: calc(var(--spacing) * 8);
  }
  .gap-20 {
    gap: calc(var(--spacing) * 20);
  }
  .gap-\[16px\] {
    gap: 16px;
  }
  .gap-x-2 {
    column-gap: calc(var(--spacing) * 2);
  }
  .gap-x-20 {
    column-gap: calc(var(--spacing) * 20);
  }
  .gap-x-\[10px\] {
    column-gap: 10px;
  }
  .gap-x-\[12px\] {
    column-gap: 12px;
  }
  .gap-y-2 {
    row-gap: calc(var(--spacing) * 2);
  }
  .gap-y-8 {
    row-gap: calc(var(--spacing) * 8);
  }
  .gap-y-\[7\.63px\] {
    row-gap: 7.63px;
  }
  .gap-y-\[10\.17px\] {
    row-gap: 10.17px;
  }
  .gap-y-\[10px\] {
    row-gap: 10px;
  }
  .gap-y-\[11px\] {
    row-gap: 11px;
  }
  .self-end {
    align-self: flex-end;
  }
  .\!overflow-hidden {
    overflow: hidden !important;
  }
  .overflow-hidden {
    overflow: hidden;
  }
  .rounded-\[24px\] {
    border-radius: 24px;
  }
  .rounded-full {
    border-radius: calc(infinity * 1px);
  }
  .rounded-t-3xl {
    border-top-left-radius: var(--radius-3xl);
    border-top-right-radius: var(--radius-3xl);
  }
  .rounded-tl-2xl {
    border-top-left-radius: var(--radius-2xl);
  }
  .rounded-tl-3xl {
    border-top-left-radius: var(--radius-3xl);
  }
  .rounded-tr-3xl {
    border-top-right-radius: var(--radius-3xl);
  }
  .rounded-b-2xl {
    border-bottom-right-radius: var(--radius-2xl);
    border-bottom-left-radius: var(--radius-2xl);
  }
<<<<<<< HEAD
  .rounded-b-\[5px\] {
    border-bottom-right-radius: 5px;
    border-bottom-left-radius: 5px;
  }
=======
>>>>>>> a822cdcd
  .rounded-b-\[24px\] {
    border-bottom-right-radius: 24px;
    border-bottom-left-radius: 24px;
  }
  .rounded-br-3xl {
    border-bottom-right-radius: var(--radius-3xl);
  }
  .border {
    border-style: var(--tw-border-style);
    border-width: 1px;
  }
  .border-r-8 {
    border-right-style: var(--tw-border-style);
    border-right-width: 8px;
  }
  .border-b-8 {
    border-bottom-style: var(--tw-border-style);
    border-bottom-width: 8px;
  }
  .bg-\[url\(\/img\/Footer\/background_dark\.webp\)\] {
    background-image: url(/img/Footer/background_dark.webp);
  }
  .bg-\[url\(\/img\/Footer\/background_light\.webp\)\] {
    background-image: url(/img/Footer/background_light.webp);
  }
  .bg-\[url\(\/img\/Section3\/background_dark\.webp\)\] {
    background-image: url(/img/Section3/background_dark.webp);
  }
  .bg-\[url\(\/img\/Section3\/background_light\.webp\)\] {
    background-image: url(/img/Section3/background_light.webp);
  }
  .bg-\[url\(\/img\/Section4\/purple_bg_mobile\.svg\)\] {
    background-image: url(/img/Section4/purple_bg_mobile.svg);
  }
  .bg-\[url\(\/img\/Section5\/fifth_background_dark\.webp\)\] {
    background-image: url(/img/Section5/fifth_background_dark.webp);
  }
  .bg-\[url\(\/img\/Section5\/fifth_background_light\.webp\)\] {
    background-image: url(/img/Section5/fifth_background_light.webp);
  }
  .bg-\[url\(\/img\/Section8\/eighth_background\.webp\)\] {
    background-image: url(/img/Section8/eighth_background.webp);
  }
  .bg-\[url\(\/img\/background_dark\.webp\)\] {
    background-image: url(/img/background_dark.webp);
  }
  .bg-\[url\(\/img\/background_light\.webp\)\] {
    background-image: url(/img/background_light.webp);
  }
  .bg-cover {
    background-size: cover;
  }
  .bg-center {
    background-position: center;
  }
  .bg-no-repeat {
    background-repeat: no-repeat;
  }
  .object-cover {
    object-fit: cover;
  }
  .\!p-0 {
    padding: calc(var(--spacing) * 0) !important;
  }
  .\!p-4 {
    padding: calc(var(--spacing) * 4) !important;
  }
  .\!p-6 {
    padding: calc(var(--spacing) * 6) !important;
  }
  .p-4 {
    padding: calc(var(--spacing) * 4);
  }
  .\!px-4 {
    padding-inline: calc(var(--spacing) * 4) !important;
  }
  .px-6 {
    padding-inline: calc(var(--spacing) * 6);
  }
  .px-10 {
    padding-inline: calc(var(--spacing) * 10);
  }
  .\!py-20 {
    padding-block: calc(var(--spacing) * 20) !important;
  }
  .\!pt-20 {
    padding-top: calc(var(--spacing) * 20) !important;
  }
  .\!pt-30 {
    padding-top: calc(var(--spacing) * 30) !important;
  }
  .pt-6 {
    padding-top: calc(var(--spacing) * 6);
  }
  .pt-12 {
    padding-top: calc(var(--spacing) * 12);
  }
  .pt-20 {
    padding-top: calc(var(--spacing) * 20);
  }
  .pr-\[6px\] {
    padding-right: 6px;
  }
  .\!pb-0 {
    padding-bottom: calc(var(--spacing) * 0) !important;
  }
  .\!pb-8 {
    padding-bottom: calc(var(--spacing) * 8) !important;
  }
  .pb-10 {
    padding-bottom: calc(var(--spacing) * 10);
  }
  .pb-12 {
    padding-bottom: calc(var(--spacing) * 12);
  }
  .pb-20 {
    padding-bottom: calc(var(--spacing) * 20);
  }
  .text-center {
    text-align: center;
  }
  .text-right {
    text-align: right;
  }
  .\!text-2xl {
    font-size: var(--text-2xl) !important;
    line-height: var(--tw-leading, var(--text-2xl--line-height)) !important;
  }
  .\!text-3xl {
    font-size: var(--text-3xl) !important;
    line-height: var(--tw-leading, var(--text-3xl--line-height)) !important;
  }
  .\!text-5xl {
    font-size: var(--text-5xl) !important;
    line-height: var(--tw-leading, var(--text-5xl--line-height)) !important;
  }
  .\!text-base {
    font-size: var(--text-base) !important;
    line-height: var(--tw-leading, var(--text-base--line-height)) !important;
  }
  .\!text-sm {
    font-size: var(--text-sm) !important;
    line-height: var(--tw-leading, var(--text-sm--line-height)) !important;
  }
  .\!text-xl {
    font-size: var(--text-xl) !important;
    line-height: var(--tw-leading, var(--text-xl--line-height)) !important;
  }
  .text-2xl {
    font-size: var(--text-2xl);
    line-height: var(--tw-leading, var(--text-2xl--line-height));
  }
  .text-3xl {
    font-size: var(--text-3xl);
    line-height: var(--tw-leading, var(--text-3xl--line-height));
  }
  .text-sm {
    font-size: var(--text-sm);
    line-height: var(--tw-leading, var(--text-sm--line-height));
  }
  .\!text-\[11px\] {
    font-size: 11px !important;
  }
  .\!text-\[12\.71px\] {
    font-size: 12.71px !important;
  }
  .\!text-\[25\.43px\] {
    font-size: 25.43px !important;
  }
  .\!text-\[32px\] {
    font-size: 32px !important;
  }
  .\!text-\[40px\] {
    font-size: 40px !important;
  }
  .\!text-\[48px\] {
    font-size: 48px !important;
  }
  .\!text-\[50px\] {
    font-size: 50px !important;
  }
  .\!text-\[56px\] {
    font-size: 56px !important;
  }
  .\!text-\[110px\] {
    font-size: 110px !important;
  }
  .\!text-\[130px\] {
    font-size: 130px !important;
  }
  .\!text-\[210\.14px\] {
    font-size: 210.14px !important;
  }
  .text-\[11px\] {
    font-size: 11px;
  }
  .text-\[16px\] {
    font-size: 16px;
  }
  .text-\[26\.01px\] {
    font-size: 26.01px;
  }
  .text-\[30px\] {
    font-size: 30px;
  }
  .text-\[32px\] {
    font-size: 32px;
  }
  .text-\[35px\] {
    font-size: 35px;
  }
  .text-\[80px\]\! {
    font-size: 80px !important;
  }
  .text-\[120px\]\! {
    font-size: 120px !important;
  }
  .\!leading-\[32px\] {
    --tw-leading: 32px !important;
    line-height: 32px !important;
  }
  .leading-8 {
    --tw-leading: calc(var(--spacing) * 8);
    line-height: calc(var(--spacing) * 8);
  }
  .leading-12 {
    --tw-leading: calc(var(--spacing) * 12);
    line-height: calc(var(--spacing) * 12);
  }
  .leading-\[-20px\] {
    --tw-leading: -20px;
    line-height: -20px;
  }
  .leading-\[17\.794px\] {
    --tw-leading: 17.794px;
    line-height: 17.794px;
  }
  .leading-\[20\.48px\] {
    --tw-leading: 20.48px;
    line-height: 20.48px;
  }
  .leading-\[23\.04px\] {
    --tw-leading: 23.04px;
    line-height: 23.04px;
  }
  .leading-\[28\.611px\] {
    --tw-leading: 28.611px;
    line-height: 28.611px;
  }
  .leading-\[30\.516px\] {
    --tw-leading: 30.516px;
    line-height: 30.516px;
  }
  .leading-\[34\.8px\] {
    --tw-leading: 34.8px;
    line-height: 34.8px;
  }
  .leading-\[48px\] {
    --tw-leading: 48px;
    line-height: 48px;
  }
  .\!font-medium {
    --tw-font-weight: var(--font-weight-medium) !important;
    font-weight: var(--font-weight-medium) !important;
  }
  .\!font-normal {
    --tw-font-weight: var(--font-weight-normal) !important;
    font-weight: var(--font-weight-normal) !important;
  }
  .\!font-semibold {
    --tw-font-weight: var(--font-weight-semibold) !important;
    font-weight: var(--font-weight-semibold) !important;
  }
  .font-bold {
    --tw-font-weight: var(--font-weight-bold);
    font-weight: var(--font-weight-bold);
  }
  .font-light {
    --tw-font-weight: var(--font-weight-light);
    font-weight: var(--font-weight-light);
  }
  .font-medium {
    --tw-font-weight: var(--font-weight-medium);
    font-weight: var(--font-weight-medium);
  }
  .font-normal {
    --tw-font-weight: var(--font-weight-normal);
    font-weight: var(--font-weight-normal);
  }
  .font-semibold {
    --tw-font-weight: var(--font-weight-semibold);
    font-weight: var(--font-weight-semibold);
  }
  .\!tracking-\[1\.17045px\] {
    --tw-tracking: 1.17045px !important;
    letter-spacing: 1.17045px !important;
  }
  .tracking-\[-0\.2543px\] {
    --tw-tracking: -0.2543px;
    letter-spacing: -0.2543px;
  }
  .tracking-\[-9\.62px\] {
    --tw-tracking: -9.62px;
    letter-spacing: -9.62px;
  }
  .tracking-\[0\.56px\] {
    --tw-tracking: 0.56px;
    letter-spacing: 0.56px;
  }
  .tracking-\[0\.5084px\] {
    --tw-tracking: 0.5084px;
    letter-spacing: 0.5084px;
  }
  .capitalize {
    text-transform: capitalize;
  }
  .underline {
    text-decoration-line: underline;
  }
  .opacity-0 {
    opacity: 0%;
  }
  .opacity-60 {
    opacity: 60%;
  }
  .opacity-100 {
    opacity: 100%;
  }
  .shadow-lg\! {
    --tw-shadow: 0 10px 15px -3px var(--tw-shadow-color, rgb(0 0 0 / 0.1)), 0 4px 6px -4px var(--tw-shadow-color, rgb(0 0 0 / 0.1)) !important;
    box-shadow: var(--tw-inset-shadow), var(--tw-inset-ring-shadow), var(--tw-ring-offset-shadow), var(--tw-ring-shadow), var(--tw-shadow) !important;
  }
  .\!transition-all {
    transition-property: all !important;
    transition-timing-function: var(--tw-ease, var(--default-transition-timing-function)) !important;
    transition-duration: var(--tw-duration, var(--default-transition-duration)) !important;
  }
  .transition {
    transition-property: color, background-color, border-color, outline-color, text-decoration-color, fill, stroke, --tw-gradient-from, --tw-gradient-via, --tw-gradient-to, opacity, box-shadow, transform, translate, scale, rotate, filter, -webkit-backdrop-filter, backdrop-filter, display, visibility, content-visibility, overlay, pointer-events;
    transition-timing-function: var(--tw-ease, var(--default-transition-timing-function));
    transition-duration: var(--tw-duration, var(--default-transition-duration));
  }
  .transition-opacity {
    transition-property: opacity;
    transition-timing-function: var(--tw-ease, var(--default-transition-timing-function));
    transition-duration: var(--tw-duration, var(--default-transition-duration));
  }
  .\!duration-300 {
    --tw-duration: 300ms !important;
    transition-duration: 300ms !important;
  }
  .duration-150 {
    --tw-duration: 150ms;
    transition-duration: 150ms;
  }
  .\!ease-in-out {
    --tw-ease: var(--ease-in-out) !important;
    transition-timing-function: var(--ease-in-out) !important;
  }
  .select-none {
    -webkit-user-select: none;
    user-select: none;
  }
  .hover\:animate-bounce {
    &:hover {
      @media (hover: hover) {
        animation: var(--animate-bounce);
      }
    }
  }
  .hover\:text-\[\#049E96\]\! {
    &:hover {
      @media (hover: hover) {
        color: #049E96 !important;
      }
    }
  }
  .hover\:text-\[\#649DCA\]\! {
    &:hover {
      @media (hover: hover) {
        color: #649DCA !important;
      }
    }
  }
  .hover\:text-\[\#813ADF\]\! {
    &:hover {
      @media (hover: hover) {
        color: #813ADF !important;
      }
    }
  }
  .hover\:text-\[var\(--comp-color-primary\)\]\! {
    &:hover {
      @media (hover: hover) {
        color: var(--comp-color-primary) !important;
      }
    }
  }
  .hover\:text-\[var\(--futura-color-primary\)\]\! {
    &:hover {
      @media (hover: hover) {
        color: var(--futura-color-primary) !important;
      }
    }
  }
  .hover\:opacity-100 {
    &:hover {
      @media (hover: hover) {
        opacity: 100%;
      }
    }
  }
  .max-2xl\:hidden {
    @media (width < 96rem) {
      display: none;
    }
  }
  .max-md\:hidden {
    @media (width < 48rem) {
      display: none;
    }
  }
  .min-\[345px\]\:\!text-5xl {
    @media (width >= 345px) {
      font-size: var(--text-5xl) !important;
      line-height: var(--tw-leading, var(--text-5xl--line-height)) !important;
    }
  }
  .sm\:-top-14 {
    @media (width >= 40rem) {
      top: calc(var(--spacing) * -14);
    }
  }
  .sm\:-top-48 {
    @media (width >= 40rem) {
      top: calc(var(--spacing) * -48);
    }
  }
  .sm\:-top-49 {
    @media (width >= 40rem) {
      top: calc(var(--spacing) * -49);
    }
  }
  .sm\:-top-52 {
    @media (width >= 40rem) {
      top: calc(var(--spacing) * -52);
    }
  }
  .sm\:-right-7 {
    @media (width >= 40rem) {
      right: calc(var(--spacing) * -7);
    }
  }
  .sm\:left-15 {
    @media (width >= 40rem) {
      left: calc(var(--spacing) * 15);
    }
  }
  .sm\:my-16 {
    @media (width >= 40rem) {
      margin-block: calc(var(--spacing) * 16);
    }
  }
  .sm\:\!mt-0 {
    @media (width >= 40rem) {
      margin-top: calc(var(--spacing) * 0) !important;
    }
  }
  .sm\:mb-\[64\.94px\] {
    @media (width >= 40rem) {
      margin-bottom: 64.94px;
    }
  }
  .sm\:\!hidden {
    @media (width >= 40rem) {
      display: none !important;
    }
  }
  .sm\:block {
    @media (width >= 40rem) {
      display: block;
    }
  }
  .sm\:flex {
    @media (width >= 40rem) {
      display: flex;
    }
  }
  .sm\:hidden {
    @media (width >= 40rem) {
      display: none;
    }
  }
  .sm\:size-12 {
    @media (width >= 40rem) {
      width: calc(var(--spacing) * 12);
      height: calc(var(--spacing) * 12);
    }
  }
  .sm\:size-26 {
    @media (width >= 40rem) {
      width: calc(var(--spacing) * 26);
      height: calc(var(--spacing) * 26);
    }
  }
  .sm\:w-22 {
    @media (width >= 40rem) {
      width: calc(var(--spacing) * 22);
    }
  }
  .sm\:w-26 {
    @media (width >= 40rem) {
      width: calc(var(--spacing) * 26);
    }
  }
  .sm\:w-30 {
    @media (width >= 40rem) {
      width: calc(var(--spacing) * 30);
    }
  }
  .sm\:w-36 {
    @media (width >= 40rem) {
      width: calc(var(--spacing) * 36);
    }
  }
  .sm\:w-40 {
    @media (width >= 40rem) {
      width: calc(var(--spacing) * 40);
    }
  }
  .sm\:w-45 {
    @media (width >= 40rem) {
      width: calc(var(--spacing) * 45);
    }
  }
  .sm\:w-52 {
    @media (width >= 40rem) {
      width: calc(var(--spacing) * 52);
    }
  }
  .sm\:w-72 {
    @media (width >= 40rem) {
      width: calc(var(--spacing) * 72);
    }
  }
  .sm\:w-100 {
    @media (width >= 40rem) {
      width: calc(var(--spacing) * 100);
    }
  }
  .sm\:w-130 {
    @media (width >= 40rem) {
      width: calc(var(--spacing) * 130);
    }
  }
  .sm\:w-\[10\%\] {
    @media (width >= 40rem) {
      width: 10%;
    }
  }
  .sm\:w-\[90\%\] {
    @media (width >= 40rem) {
      width: 90%;
    }
  }
  .sm\:w-auto {
    @media (width >= 40rem) {
      width: auto;
    }
  }
  .sm\:w-full {
    @media (width >= 40rem) {
      width: 100%;
    }
  }
  .sm\:max-w-full {
    @media (width >= 40rem) {
      max-width: 100%;
    }
  }
  .sm\:-translate-y-2 {
    @media (width >= 40rem) {
      --tw-translate-y: calc(var(--spacing) * -2);
      translate: var(--tw-translate-x) var(--tw-translate-y);
    }
  }
  .sm\:flex-row {
    @media (width >= 40rem) {
      flex-direction: row;
    }
  }
  .sm\:items-start {
    @media (width >= 40rem) {
      align-items: flex-start;
    }
  }
  .sm\:\!justify-start {
    @media (width >= 40rem) {
      justify-content: flex-start !important;
    }
  }
  .sm\:justify-start {
    @media (width >= 40rem) {
      justify-content: flex-start;
    }
  }
  .sm\:gap-4 {
    @media (width >= 40rem) {
      gap: calc(var(--spacing) * 4);
    }
  }
  .sm\:gap-18 {
    @media (width >= 40rem) {
      gap: calc(var(--spacing) * 18);
    }
  }
  .sm\:gap-x-5 {
    @media (width >= 40rem) {
      column-gap: calc(var(--spacing) * 5);
    }
  }
  .sm\:bg-\[url\(\/img\/Section4\/purple_bg\.svg\)\] {
    @media (width >= 40rem) {
      background-image: url(/img/Section4/purple_bg.svg);
    }
  }
  .sm\:pb-20 {
    @media (width >= 40rem) {
      padding-bottom: calc(var(--spacing) * 20);
    }
  }
  .sm\:text-start {
    @media (width >= 40rem) {
      text-align: start;
    }
  }
  .sm\:\!text-3xl {
    @media (width >= 40rem) {
      font-size: var(--text-3xl) !important;
      line-height: var(--tw-leading, var(--text-3xl--line-height)) !important;
    }
  }
  .sm\:\!text-5xl {
    @media (width >= 40rem) {
      font-size: var(--text-5xl) !important;
      line-height: var(--tw-leading, var(--text-5xl--line-height)) !important;
    }
  }
  .sm\:\!text-lg {
    @media (width >= 40rem) {
      font-size: var(--text-lg) !important;
      line-height: var(--tw-leading, var(--text-lg--line-height)) !important;
    }
  }
  .sm\:text-3xl {
    @media (width >= 40rem) {
      font-size: var(--text-3xl);
      line-height: var(--tw-leading, var(--text-3xl--line-height));
    }
  }
  .sm\:text-base {
    @media (width >= 40rem) {
      font-size: var(--text-base);
      line-height: var(--tw-leading, var(--text-base--line-height));
    }
  }
  .sm\:\!text-\[60px\] {
    @media (width >= 40rem) {
      font-size: 60px !important;
    }
  }
  .sm\:\!text-\[70px\] {
    @media (width >= 40rem) {
      font-size: 70px !important;
    }
  }
  .sm\:\!text-\[163px\] {
    @media (width >= 40rem) {
      font-size: 163px !important;
    }
  }
  .sm\:text-\[124px\]\! {
    @media (width >= 40rem) {
      font-size: 124px !important;
    }
  }
  .md\:absolute {
    @media (width >= 48rem) {
      position: absolute;
    }
  }
  .md\:static {
    @media (width >= 48rem) {
      position: static;
    }
  }
  .md\:-top-53 {
    @media (width >= 48rem) {
      top: calc(var(--spacing) * -53);
    }
  }
  .md\:-top-59 {
    @media (width >= 48rem) {
      top: calc(var(--spacing) * -59);
    }
  }
  .md\:-top-68 {
    @media (width >= 48rem) {
      top: calc(var(--spacing) * -68);
    }
  }
  .md\:-top-70 {
    @media (width >= 48rem) {
      top: calc(var(--spacing) * -70);
    }
  }
  .md\:-top-74 {
    @media (width >= 48rem) {
      top: calc(var(--spacing) * -74);
    }
  }
  .md\:top-6 {
    @media (width >= 48rem) {
      top: calc(var(--spacing) * 6);
    }
  }
  .md\:top-20 {
    @media (width >= 48rem) {
      top: calc(var(--spacing) * 20);
    }
  }
  .md\:right-0 {
    @media (width >= 48rem) {
      right: calc(var(--spacing) * 0);
    }
  }
  .md\:\!mt-26 {
    @media (width >= 48rem) {
      margin-top: calc(var(--spacing) * 26) !important;
    }
  }
  .md\:mt-0 {
    @media (width >= 48rem) {
      margin-top: calc(var(--spacing) * 0);
    }
  }
  .md\:mt-8 {
    @media (width >= 48rem) {
      margin-top: calc(var(--spacing) * 8);
    }
  }
  .md\:mt-10 {
    @media (width >= 48rem) {
      margin-top: calc(var(--spacing) * 10);
    }
  }
  .md\:mt-12 {
    @media (width >= 48rem) {
      margin-top: calc(var(--spacing) * 12);
    }
  }
  .md\:mt-77 {
    @media (width >= 48rem) {
      margin-top: calc(var(--spacing) * 77);
    }
  }
  .md\:mt-\[38px\] {
    @media (width >= 48rem) {
      margin-top: 38px;
    }
  }
  .md\:mt-\[65px\] {
    @media (width >= 48rem) {
      margin-top: 65px;
    }
  }
  .md\:mr-10 {
    @media (width >= 48rem) {
      margin-right: calc(var(--spacing) * 10);
    }
  }
  .md\:\!mb-0 {
    @media (width >= 48rem) {
      margin-bottom: calc(var(--spacing) * 0) !important;
    }
  }
  .md\:\!mb-\[9\.10px\] {
    @media (width >= 48rem) {
      margin-bottom: 9.10px !important;
    }
  }
  .md\:mb-10 {
    @media (width >= 48rem) {
      margin-bottom: calc(var(--spacing) * 10);
    }
  }
  .md\:mb-\[61\.02px\] {
    @media (width >= 48rem) {
      margin-bottom: 61.02px;
    }
  }
  .md\:ml-4 {
    @media (width >= 48rem) {
      margin-left: calc(var(--spacing) * 4);
    }
  }
  .md\:\!block {
    @media (width >= 48rem) {
      display: block !important;
    }
  }
  .md\:\!flex {
    @media (width >= 48rem) {
      display: flex !important;
    }
  }
  .md\:\!hidden {
    @media (width >= 48rem) {
      display: none !important;
    }
  }
  .md\:block {
    @media (width >= 48rem) {
      display: block;
    }
  }
  .md\:flex {
    @media (width >= 48rem) {
      display: flex;
    }
  }
  .md\:grid {
    @media (width >= 48rem) {
      display: grid;
    }
  }
  .md\:hidden {
    @media (width >= 48rem) {
      display: none;
    }
  }
  .md\:size-10 {
    @media (width >= 48rem) {
      width: calc(var(--spacing) * 10);
      height: calc(var(--spacing) * 10);
    }
  }
<<<<<<< HEAD
=======
  .md\:\!h-68 {
    @media (width >= 48rem) {
      height: calc(var(--spacing) * 68) !important;
    }
  }
>>>>>>> a822cdcd
  .md\:h-28 {
    @media (width >= 48rem) {
      height: calc(var(--spacing) * 28);
    }
  }
  .md\:h-60 {
    @media (width >= 48rem) {
      height: calc(var(--spacing) * 60);
    }
  }
  .md\:h-97 {
    @media (width >= 48rem) {
      height: calc(var(--spacing) * 97);
    }
  }
  .md\:h-100 {
    @media (width >= 48rem) {
      height: calc(var(--spacing) * 100);
    }
  }
  .md\:h-\[1021px\] {
    @media (width >= 48rem) {
      height: 1021px;
    }
  }
  .md\:h-\[1078px\] {
    @media (width >= 48rem) {
      height: 1078px;
    }
  }
  .md\:h-\[1113px\] {
    @media (width >= 48rem) {
      height: 1113px;
    }
  }
  .md\:h-\[1203px\] {
    @media (width >= 48rem) {
      height: 1203px;
    }
  }
  .md\:h-\[calc\(100\%-25px\)\] {
    @media (width >= 48rem) {
      height: calc(100% - 25px);
    }
  }
  .md\:h-\[calc\(100\%-48px\)\] {
    @media (width >= 48rem) {
      height: calc(100% - 48px);
    }
  }
  .md\:h-screen {
    @media (width >= 48rem) {
      height: 100vh;
    }
  }
  .md\:min-h-210 {
    @media (width >= 48rem) {
      min-height: calc(var(--spacing) * 210);
    }
  }
  .md\:\!w-\[calc\(25\%-8px\)\] {
    @media (width >= 48rem) {
      width: calc(25% - 8px) !important;
    }
  }
  .md\:\!w-\[calc\(33\%-8px\)\] {
    @media (width >= 48rem) {
      width: calc(33% - 8px) !important;
    }
  }
  .md\:\!w-\[calc\(33\%-12px\)\] {
    @media (width >= 48rem) {
      width: calc(33% - 12px) !important;
    }
  }
  .md\:w-30 {
    @media (width >= 48rem) {
      width: calc(var(--spacing) * 30);
    }
  }
  .md\:w-40 {
    @media (width >= 48rem) {
      width: calc(var(--spacing) * 40);
    }
  }
  .md\:w-56 {
    @media (width >= 48rem) {
      width: calc(var(--spacing) * 56);
    }
  }
  .md\:w-60 {
    @media (width >= 48rem) {
      width: calc(var(--spacing) * 60);
    }
  }
  .md\:w-72 {
    @media (width >= 48rem) {
      width: calc(var(--spacing) * 72);
    }
  }
  .md\:w-82 {
    @media (width >= 48rem) {
      width: calc(var(--spacing) * 82);
    }
  }
  .md\:w-92 {
    @media (width >= 48rem) {
      width: calc(var(--spacing) * 92);
    }
  }
  .md\:w-120 {
    @media (width >= 48rem) {
      width: calc(var(--spacing) * 120);
    }
  }
  .md\:w-140 {
    @media (width >= 48rem) {
      width: calc(var(--spacing) * 140);
    }
  }
  .md\:w-\[465px\] {
    @media (width >= 48rem) {
      width: 465px;
    }
  }
  .md\:w-\[calc\(75\%-8px\)\] {
    @media (width >= 48rem) {
      width: calc(75% - 8px);
    }
  }
  .md\:-translate-y-4 {
    @media (width >= 48rem) {
      --tw-translate-y: calc(var(--spacing) * -4);
      translate: var(--tw-translate-x) var(--tw-translate-y);
    }
  }
  .md\:grid-cols-2 {
    @media (width >= 48rem) {
      grid-template-columns: repeat(2, minmax(0, 1fr));
    }
  }
  .md\:flex-col {
    @media (width >= 48rem) {
      flex-direction: column;
    }
  }
  .md\:flex-row {
    @media (width >= 48rem) {
      flex-direction: row;
    }
  }
  .md\:items-center {
    @media (width >= 48rem) {
      align-items: center;
    }
  }
  .md\:items-end {
    @media (width >= 48rem) {
      align-items: flex-end;
    }
  }
  .md\:justify-between {
    @media (width >= 48rem) {
      justify-content: space-between;
    }
  }
  .md\:justify-start {
    @media (width >= 48rem) {
      justify-content: flex-start;
    }
  }
  .md\:gap-0 {
    @media (width >= 48rem) {
      gap: calc(var(--spacing) * 0);
    }
  }
  .md\:gap-2 {
    @media (width >= 48rem) {
      gap: calc(var(--spacing) * 2);
    }
  }
  .md\:gap-4 {
    @media (width >= 48rem) {
      gap: calc(var(--spacing) * 4);
    }
  }
  .md\:gap-x-15 {
    @media (width >= 48rem) {
      column-gap: calc(var(--spacing) * 15);
    }
  }
  .md\:\!p-10 {
    @media (width >= 48rem) {
      padding: calc(var(--spacing) * 10) !important;
    }
  }
  .md\:px-10 {
    @media (width >= 48rem) {
      padding-inline: calc(var(--spacing) * 10);
    }
  }
  .md\:\!pt-67 {
    @media (width >= 48rem) {
      padding-top: calc(var(--spacing) * 67) !important;
    }
  }
  .md\:\!pt-\[137px\] {
    @media (width >= 48rem) {
      padding-top: 137px !important;
    }
  }
  .md\:\!pt-\[148px\] {
    @media (width >= 48rem) {
      padding-top: 148px !important;
    }
  }
  .md\:\!pt-\[227px\] {
    @media (width >= 48rem) {
      padding-top: 227px !important;
    }
  }
  .md\:\!pt-\[274\.77px\] {
    @media (width >= 48rem) {
      padding-top: 274.77px !important;
    }
  }
  .md\:pt-0 {
    @media (width >= 48rem) {
      padding-top: calc(var(--spacing) * 0);
    }
  }
  .md\:pt-40 {
    @media (width >= 48rem) {
      padding-top: calc(var(--spacing) * 40);
    }
  }
  .md\:\!pb-0 {
    @media (width >= 48rem) {
      padding-bottom: calc(var(--spacing) * 0) !important;
    }
  }
  .md\:\!pb-15 {
    @media (width >= 48rem) {
      padding-bottom: calc(var(--spacing) * 15) !important;
    }
  }
  .md\:\!pb-\[152\.23px\] {
    @media (width >= 48rem) {
      padding-bottom: 152.23px !important;
    }
  }
  .md\:text-end {
    @media (width >= 48rem) {
      text-align: end;
    }
  }
  .md\:text-start {
    @media (width >= 48rem) {
      text-align: start;
    }
  }
  .md\:\!text-5xl {
    @media (width >= 48rem) {
      font-size: var(--text-5xl) !important;
      line-height: var(--tw-leading, var(--text-5xl--line-height)) !important;
    }
  }
  .md\:\!text-sm {
    @media (width >= 48rem) {
      font-size: var(--text-sm) !important;
      line-height: var(--tw-leading, var(--text-sm--line-height)) !important;
    }
  }
  .md\:\!text-xl {
    @media (width >= 48rem) {
      font-size: var(--text-xl) !important;
      line-height: var(--tw-leading, var(--text-xl--line-height)) !important;
    }
  }
  .md\:text-3xl {
    @media (width >= 48rem) {
      font-size: var(--text-3xl);
      line-height: var(--tw-leading, var(--text-3xl--line-height));
    }
  }
  .md\:text-4xl {
    @media (width >= 48rem) {
      font-size: var(--text-4xl);
      line-height: var(--tw-leading, var(--text-4xl--line-height));
    }
  }
  .md\:text-base {
    @media (width >= 48rem) {
      font-size: var(--text-base);
      line-height: var(--tw-leading, var(--text-base--line-height));
    }
  }
  .md\:text-xl {
    @media (width >= 48rem) {
      font-size: var(--text-xl);
      line-height: var(--tw-leading, var(--text-xl--line-height));
    }
  }
  .md\:\!text-\[12\.71px\] {
    @media (width >= 48rem) {
      font-size: 12.71px !important;
    }
  }
  .md\:\!text-\[14\.8px\] {
    @media (width >= 48rem) {
      font-size: 14.8px !important;
    }
  }
  .md\:\!text-\[17\.8px\] {
    @media (width >= 48rem) {
      font-size: 17.8px !important;
    }
  }
  .md\:\!text-\[35\.6px\] {
    @media (width >= 48rem) {
      font-size: 35.6px !important;
    }
  }
  .md\:\!text-\[50\.85px\] {
    @media (width >= 48rem) {
      font-size: 50.85px !important;
    }
  }
  .md\:\!text-\[56px\] {
    @media (width >= 48rem) {
      font-size: 56px !important;
    }
  }
  .md\:\!text-\[80px\] {
    @media (width >= 48rem) {
      font-size: 80px !important;
    }
  }
  .md\:text-\[124px\]\! {
    @media (width >= 48rem) {
      font-size: 124px !important;
    }
  }
  .md\:leading-\[17\.92px\] {
    @media (width >= 48rem) {
      --tw-leading: 17.92px;
      line-height: 17.92px;
    }
  }
  .md\:leading-\[42\.72px\] {
    @media (width >= 48rem) {
      --tw-leading: 42.72px;
      line-height: 42.72px;
    }
  }
  .md\:leading-\[53\.76px\] {
    @media (width >= 48rem) {
      --tw-leading: 53.76px;
      line-height: 53.76px;
    }
  }
  .md\:leading-\[54\.88px\] {
    @media (width >= 48rem) {
      --tw-leading: 54.88px;
      line-height: 54.88px;
    }
  }
  .md\:tracking-\[-0\.356px\] {
    @media (width >= 48rem) {
      --tw-tracking: -0.356px;
      letter-spacing: -0.356px;
    }
  }
  .md\:tracking-\[0\.56px\] {
    @media (width >= 48rem) {
      --tw-tracking: 0.56px;
      letter-spacing: 0.56px;
    }
  }
  .lg\:top-4 {
    @media (width >= 64rem) {
      top: calc(var(--spacing) * 4);
    }
  }
  .lg\:top-50 {
    @media (width >= 64rem) {
      top: calc(var(--spacing) * 50);
    }
  }
  .lg\:top-56 {
    @media (width >= 64rem) {
      top: calc(var(--spacing) * 56);
    }
  }
  .lg\:top-58 {
    @media (width >= 64rem) {
      top: calc(var(--spacing) * 58);
    }
  }
  .lg\:top-62 {
    @media (width >= 64rem) {
      top: calc(var(--spacing) * 62);
    }
  }
  .lg\:top-78 {
    @media (width >= 64rem) {
      top: calc(var(--spacing) * 78);
    }
  }
  .lg\:top-\[6px\] {
    @media (width >= 64rem) {
      top: 6px;
    }
  }
  .lg\:top-\[274\.18px\] {
    @media (width >= 64rem) {
      top: 274.18px;
    }
  }
  .lg\:left-4 {
    @media (width >= 64rem) {
      left: calc(var(--spacing) * 4);
    }
  }
  .lg\:left-\[18\.5px\] {
    @media (width >= 64rem) {
      left: 18.5px;
    }
  }
  .lg\:col-span-1 {
    @media (width >= 64rem) {
      grid-column: span 1 / span 1;
    }
  }
  .lg\:mx-4 {
    @media (width >= 64rem) {
      margin-inline: calc(var(--spacing) * 4);
    }
  }
  .lg\:\!mt-\[45px\] {
    @media (width >= 64rem) {
      margin-top: 45px !important;
    }
  }
  .lg\:\!mt-\[102\.22px\] {
    @media (width >= 64rem) {
      margin-top: 102.22px !important;
    }
  }
  .lg\:mt-0 {
    @media (width >= 64rem) {
      margin-top: calc(var(--spacing) * 0);
    }
  }
  .lg\:mt-16 {
    @media (width >= 64rem) {
      margin-top: calc(var(--spacing) * 16);
    }
  }
  .lg\:mt-\[43\.19px\] {
    @media (width >= 64rem) {
      margin-top: 43.19px;
    }
  }
  .lg\:mr-10 {
    @media (width >= 64rem) {
      margin-right: calc(var(--spacing) * 10);
    }
  }
  .lg\:\!mb-\[21\.83px\] {
    @media (width >= 64rem) {
      margin-bottom: 21.83px !important;
    }
  }
  .lg\:\!mb-\[24px\] {
    @media (width >= 64rem) {
      margin-bottom: 24px !important;
    }
  }
  .lg\:\!mb-\[38px\] {
    @media (width >= 64rem) {
      margin-bottom: 38px !important;
    }
  }
  .lg\:\!mb-\[48px\] {
    @media (width >= 64rem) {
      margin-bottom: 48px !important;
    }
  }
  .lg\:\!mb-\[160\.49px\] {
    @media (width >= 64rem) {
      margin-bottom: 160.49px !important;
    }
  }
  .lg\:mb-0 {
    @media (width >= 64rem) {
      margin-bottom: calc(var(--spacing) * 0);
    }
  }
  .lg\:mb-20 {
    @media (width >= 64rem) {
      margin-bottom: calc(var(--spacing) * 20);
    }
  }
  .lg\:mb-\[60\.64px\] {
    @media (width >= 64rem) {
      margin-bottom: 60.64px;
    }
  }
  .lg\:mb-\[178px\] {
    @media (width >= 64rem) {
      margin-bottom: 178px;
    }
  }
  .lg\:ml-10 {
    @media (width >= 64rem) {
      margin-left: calc(var(--spacing) * 10);
    }
  }
  .lg\:\!block {
    @media (width >= 64rem) {
      display: block !important;
    }
  }
  .lg\:\!hidden {
    @media (width >= 64rem) {
      display: none !important;
    }
  }
  .lg\:block {
    @media (width >= 64rem) {
      display: block;
    }
  }
  .lg\:flex {
    @media (width >= 64rem) {
      display: flex;
    }
  }
  .lg\:hidden {
    @media (width >= 64rem) {
      display: none;
    }
  }
  .lg\:\!h-88 {
    @media (width >= 64rem) {
      height: calc(var(--spacing) * 88) !important;
    }
  }
  .lg\:\!h-\[319px\] {
    @media (width >= 64rem) {
      height: 319px !important;
    }
  }
  .lg\:\!h-\[391px\] {
    @media (width >= 64rem) {
      height: 391px !important;
    }
  }
  .lg\:h-17 {
    @media (width >= 64rem) {
      height: calc(var(--spacing) * 17);
    }
  }
  .lg\:h-242 {
    @media (width >= 64rem) {
      height: calc(var(--spacing) * 242);
    }
  }
  .lg\:h-\[64px\] {
    @media (width >= 64rem) {
      height: 64px;
    }
  }
  .lg\:h-\[300\.4px\] {
    @media (width >= 64rem) {
      height: 300.4px;
    }
  }
  .lg\:h-\[498px\] {
    @media (width >= 64rem) {
      height: 498px;
    }
  }
  .lg\:h-\[655px\] {
    @media (width >= 64rem) {
      height: 655px;
    }
  }
  .lg\:h-\[952\.98px\] {
    @media (width >= 64rem) {
      height: 952.98px;
    }
  }
  .lg\:h-\[956px\] {
    @media (width >= 64rem) {
      height: 956px;
    }
  }
  .lg\:h-\[1088\.02px\] {
    @media (width >= 64rem) {
      height: 1088.02px;
    }
  }
  .lg\:h-\[calc\(100\%-80px\)\] {
    @media (width >= 64rem) {
      height: calc(100% - 80px);
    }
  }
  .lg\:h-\[calc\(100\%-230px\)\] {
    @media (width >= 64rem) {
      height: calc(100% - 230px);
    }
  }
  .lg\:h-auto {
    @media (width >= 64rem) {
      height: auto;
    }
  }
<<<<<<< HEAD
=======
  .lg\:\!w-155 {
    @media (width >= 64rem) {
      width: calc(var(--spacing) * 155) !important;
    }
  }
>>>>>>> a822cdcd
  .lg\:\!w-\[636px\] {
    @media (width >= 64rem) {
      width: 636px !important;
    }
  }
  .lg\:\!w-\[calc\(33\%-8px\)\] {
    @media (width >= 64rem) {
      width: calc(33% - 8px) !important;
    }
  }
  .lg\:w-12 {
    @media (width >= 64rem) {
      width: calc(var(--spacing) * 12);
    }
  }
  .lg\:w-50 {
    @media (width >= 64rem) {
      width: calc(var(--spacing) * 50);
    }
  }
  .lg\:w-62 {
    @media (width >= 64rem) {
      width: calc(var(--spacing) * 62);
    }
  }
  .lg\:w-64 {
    @media (width >= 64rem) {
      width: calc(var(--spacing) * 64);
    }
  }
  .lg\:w-74 {
    @media (width >= 64rem) {
      width: calc(var(--spacing) * 74);
    }
  }
  .lg\:w-80 {
    @media (width >= 64rem) {
      width: calc(var(--spacing) * 80);
    }
  }
  .lg\:w-108 {
    @media (width >= 64rem) {
      width: calc(var(--spacing) * 108);
    }
  }
  .lg\:w-110 {
    @media (width >= 64rem) {
      width: calc(var(--spacing) * 110);
    }
  }
  .lg\:w-116 {
    @media (width >= 64rem) {
      width: calc(var(--spacing) * 116);
    }
  }
  .lg\:w-120 {
    @media (width >= 64rem) {
      width: calc(var(--spacing) * 120);
    }
  }
  .lg\:w-\[20\%\] {
    @media (width >= 64rem) {
      width: 20%;
    }
  }
  .lg\:w-\[80\%\] {
    @media (width >= 64rem) {
      width: 80%;
    }
  }
  .lg\:w-\[557px\] {
    @media (width >= 64rem) {
      width: 557px;
    }
  }
  .lg\:w-\[661px\] {
    @media (width >= 64rem) {
      width: 661px;
    }
  }
  .lg\:w-auto {
    @media (width >= 64rem) {
      width: auto;
    }
  }
  .lg\:grid-cols-3 {
    @media (width >= 64rem) {
      grid-template-columns: repeat(3, minmax(0, 1fr));
    }
  }
  .lg\:flex-col {
    @media (width >= 64rem) {
      flex-direction: column;
    }
  }
  .lg\:flex-row {
    @media (width >= 64rem) {
      flex-direction: row;
    }
  }
  .lg\:items-end {
    @media (width >= 64rem) {
      align-items: flex-end;
    }
  }
  .lg\:justify-between {
    @media (width >= 64rem) {
      justify-content: space-between;
    }
  }
  .lg\:justify-end {
    @media (width >= 64rem) {
      justify-content: flex-end;
    }
  }
  .lg\:justify-start {
    @media (width >= 64rem) {
      justify-content: flex-start;
    }
  }
  .lg\:gap-0 {
    @media (width >= 64rem) {
      gap: calc(var(--spacing) * 0);
    }
  }
  .lg\:gap-4 {
    @media (width >= 64rem) {
      gap: calc(var(--spacing) * 4);
    }
  }
  .lg\:gap-6 {
    @media (width >= 64rem) {
      gap: calc(var(--spacing) * 6);
    }
  }
  .lg\:gap-x-0 {
    @media (width >= 64rem) {
      column-gap: calc(var(--spacing) * 0);
    }
  }
  .lg\:gap-x-6 {
    @media (width >= 64rem) {
      column-gap: calc(var(--spacing) * 6);
    }
  }
  .lg\:gap-x-10 {
    @media (width >= 64rem) {
      column-gap: calc(var(--spacing) * 10);
    }
  }
  .lg\:gap-x-47 {
    @media (width >= 64rem) {
      column-gap: calc(var(--spacing) * 47);
    }
  }
  .lg\:gap-y-6 {
    @media (width >= 64rem) {
      row-gap: calc(var(--spacing) * 6);
    }
  }
  .lg\:rounded-\[48px\] {
    @media (width >= 64rem) {
      border-radius: 48px;
    }
  }
  .lg\:\!p-8 {
    @media (width >= 64rem) {
      padding: calc(var(--spacing) * 8) !important;
    }
  }
  .lg\:px-6 {
    @media (width >= 64rem) {
      padding-inline: calc(var(--spacing) * 6);
    }
  }
  .lg\:px-12 {
    @media (width >= 64rem) {
      padding-inline: calc(var(--spacing) * 12);
    }
  }
  .lg\:\!pt-0 {
    @media (width >= 64rem) {
      padding-top: calc(var(--spacing) * 0) !important;
    }
  }
  .lg\:\!pt-20 {
    @media (width >= 64rem) {
      padding-top: calc(var(--spacing) * 20) !important;
    }
  }
  .lg\:pt-\[57px\] {
    @media (width >= 64rem) {
      padding-top: 57px;
    }
  }
  .lg\:\!pr-10 {
    @media (width >= 64rem) {
      padding-right: calc(var(--spacing) * 10) !important;
    }
  }
  .lg\:pr-\[46px\] {
    @media (width >= 64rem) {
      padding-right: 46px;
    }
  }
  .lg\:\!pb-10 {
    @media (width >= 64rem) {
      padding-bottom: calc(var(--spacing) * 10) !important;
    }
  }
  .lg\:\!pb-\[134px\] {
    @media (width >= 64rem) {
      padding-bottom: 134px !important;
    }
  }
  .lg\:pb-0 {
    @media (width >= 64rem) {
      padding-bottom: calc(var(--spacing) * 0);
    }
  }
  .lg\:pb-\[50px\] {
    @media (width >= 64rem) {
      padding-bottom: 50px;
    }
  }
  .lg\:\!pl-12 {
    @media (width >= 64rem) {
      padding-left: calc(var(--spacing) * 12) !important;
    }
  }
  .lg\:pl-8 {
    @media (width >= 64rem) {
      padding-left: calc(var(--spacing) * 8);
    }
  }
  .lg\:text-start {
    @media (width >= 64rem) {
      text-align: start;
    }
  }
  .lg\:\!text-2xl {
    @media (width >= 64rem) {
      font-size: var(--text-2xl) !important;
      line-height: var(--tw-leading, var(--text-2xl--line-height)) !important;
    }
  }
  .lg\:\!text-base {
    @media (width >= 64rem) {
      font-size: var(--text-base) !important;
      line-height: var(--tw-leading, var(--text-base--line-height)) !important;
    }
  }
  .lg\:\!text-lg {
    @media (width >= 64rem) {
      font-size: var(--text-lg) !important;
      line-height: var(--tw-leading, var(--text-lg--line-height)) !important;
    }
  }
  .lg\:\!text-xl {
    @media (width >= 64rem) {
      font-size: var(--text-xl) !important;
      line-height: var(--tw-leading, var(--text-xl--line-height)) !important;
    }
  }
  .lg\:text-2xl {
    @media (width >= 64rem) {
      font-size: var(--text-2xl);
      line-height: var(--tw-leading, var(--text-2xl--line-height));
    }
  }
  .lg\:text-xl {
    @media (width >= 64rem) {
      font-size: var(--text-xl);
      line-height: var(--tw-leading, var(--text-xl--line-height));
    }
  }
  .lg\:\!text-\[18px\] {
    @media (width >= 64rem) {
      font-size: 18px !important;
    }
  }
  .lg\:\!text-\[25\.43px\] {
    @media (width >= 64rem) {
      font-size: 25.43px !important;
    }
  }
  .lg\:\!text-\[34px\] {
    @media (width >= 64rem) {
      font-size: 34px !important;
    }
  }
  .lg\:\!text-\[40px\] {
    @media (width >= 64rem) {
      font-size: 40px !important;
    }
  }
  .lg\:\!text-\[48px\] {
    @media (width >= 64rem) {
      font-size: 48px !important;
    }
  }
  .lg\:\!text-\[64px\] {
    @media (width >= 64rem) {
      font-size: 64px !important;
    }
  }
  .lg\:\!text-\[104px\] {
    @media (width >= 64rem) {
      font-size: 104px !important;
    }
  }
  .lg\:\!text-\[111\.88px\] {
    @media (width >= 64rem) {
      font-size: 111.88px !important;
    }
  }
  .lg\:text-\[52\.88px\] {
    @media (width >= 64rem) {
      font-size: 52.88px;
    }
  }
  .lg\:text-\[55px\] {
    @media (width >= 64rem) {
      font-size: 55px;
    }
  }
  .lg\:text-\[140px\]\! {
    @media (width >= 64rem) {
      font-size: 140px !important;
    }
  }
  .lg\:\!leading-\[24\.426px\] {
    @media (width >= 64rem) {
      --tw-leading: 24.426px !important;
      line-height: 24.426px !important;
    }
  }
  .lg\:\!leading-\[28px\] {
    @media (width >= 64rem) {
      --tw-leading: 28px !important;
      line-height: 28px !important;
    }
  }
  .lg\:\!leading-\[32px\] {
    @media (width >= 64rem) {
      --tw-leading: 32px !important;
      line-height: 32px !important;
    }
  }
  .lg\:\!leading-\[48px\] {
    @media (width >= 64rem) {
      --tw-leading: 48px !important;
      line-height: 48px !important;
    }
  }
  .lg\:\!leading-\[60px\] {
    @media (width >= 64rem) {
      --tw-leading: 60px !important;
      line-height: 60px !important;
    }
  }
  .lg\:\!leading-\[72px\] {
    @media (width >= 64rem) {
      --tw-leading: 72px !important;
      line-height: 72px !important;
    }
  }
  .lg\:leading-\[25\.6px\] {
    @media (width >= 64rem) {
      --tw-leading: 25.6px;
      line-height: 25.6px;
    }
  }
  .lg\:leading-\[33px\] {
    @media (width >= 64rem) {
      --tw-leading: 33px;
      line-height: 33px;
    }
  }
  .lg\:leading-\[34\.8px\] {
    @media (width >= 64rem) {
      --tw-leading: 34.8px;
      line-height: 34.8px;
    }
  }
  .lg\:leading-\[53\.76px\] {
    @media (width >= 64rem) {
      --tw-leading: 53.76px;
      line-height: 53.76px;
    }
  }
  .lg\:\!tracking-\[0\.4px\] {
    @media (width >= 64rem) {
      --tw-tracking: 0.4px !important;
      letter-spacing: 0.4px !important;
    }
  }
  .lg\:\!tracking-\[0\.9px\] {
    @media (width >= 64rem) {
      --tw-tracking: 0.9px !important;
      letter-spacing: 0.9px !important;
    }
  }
  .lg\:tracking-\[0\.64px\] {
    @media (width >= 64rem) {
      --tw-tracking: 0.64px;
      letter-spacing: 0.64px;
    }
  }
  .lg\:backdrop-blur-xl\! {
    @media (width >= 64rem) {
      --tw-backdrop-blur: blur(var(--blur-xl)) !important;
      -webkit-backdrop-filter: var(--tw-backdrop-blur,) var(--tw-backdrop-brightness,) var(--tw-backdrop-contrast,) var(--tw-backdrop-grayscale,) var(--tw-backdrop-hue-rotate,) var(--tw-backdrop-invert,) var(--tw-backdrop-opacity,) var(--tw-backdrop-saturate,) var(--tw-backdrop-sepia,) !important;
      backdrop-filter: var(--tw-backdrop-blur,) var(--tw-backdrop-brightness,) var(--tw-backdrop-contrast,) var(--tw-backdrop-grayscale,) var(--tw-backdrop-hue-rotate,) var(--tw-backdrop-invert,) var(--tw-backdrop-opacity,) var(--tw-backdrop-saturate,) var(--tw-backdrop-sepia,) !important;
    }
  }
  .xl\:top-20 {
    @media (width >= 80rem) {
      top: calc(var(--spacing) * 20);
    }
  }
  .xl\:top-38 {
    @media (width >= 80rem) {
      top: calc(var(--spacing) * 38);
    }
  }
  .xl\:top-44 {
    @media (width >= 80rem) {
      top: calc(var(--spacing) * 44);
    }
  }
  .xl\:top-50 {
    @media (width >= 80rem) {
      top: calc(var(--spacing) * 50);
    }
  }
  .xl\:top-60 {
    @media (width >= 80rem) {
      top: calc(var(--spacing) * 60);
    }
  }
  .xl\:top-\[275\.18px\] {
    @media (width >= 80rem) {
      top: 275.18px;
    }
  }
  .xl\:left-\[70\.5px\] {
    @media (width >= 80rem) {
      left: 70.5px;
    }
  }
  .xl\:mx-10 {
    @media (width >= 80rem) {
      margin-inline: calc(var(--spacing) * 10);
    }
  }
  .xl\:mt-0 {
    @media (width >= 80rem) {
      margin-top: calc(var(--spacing) * 0);
    }
  }
  .xl\:mt-30 {
    @media (width >= 80rem) {
      margin-top: calc(var(--spacing) * 30);
    }
  }
  .xl\:mr-\[80px\] {
    @media (width >= 80rem) {
      margin-right: 80px;
    }
  }
  .xl\:ml-\[80px\] {
    @media (width >= 80rem) {
      margin-left: 80px;
    }
  }
  .xl\:block {
    @media (width >= 80rem) {
      display: block;
    }
  }
  .xl\:hidden {
    @media (width >= 80rem) {
      display: none;
    }
  }
  .xl\:\!h-\[654px\] {
    @media (width >= 80rem) {
      height: 654px !important;
    }
  }
  .xl\:h-\[1076px\] {
    @media (width >= 80rem) {
      height: 1076px;
    }
  }
  .xl\:h-\[1171px\] {
    @media (width >= 80rem) {
      height: 1171px;
    }
  }
  .xl\:h-\[calc\(100\%-382px\)\] {
    @media (width >= 80rem) {
      height: calc(100% - 382px);
    }
  }
  .xl\:h-auto {
    @media (width >= 80rem) {
      height: auto;
    }
  }
  .xl\:\!w-\[646px\] {
    @media (width >= 80rem) {
      width: 646px !important;
    }
  }
  .xl\:w-72 {
    @media (width >= 80rem) {
      width: calc(var(--spacing) * 72);
    }
  }
  .xl\:w-80 {
    @media (width >= 80rem) {
      width: calc(var(--spacing) * 80);
    }
  }
  .xl\:w-\[360px\] {
    @media (width >= 80rem) {
      width: 360px;
    }
  }
  .xl\:w-auto {
    @media (width >= 80rem) {
      width: auto;
    }
  }
  .xl\:w-full {
    @media (width >= 80rem) {
      width: 100%;
    }
  }
  .xl\:justify-start {
    @media (width >= 80rem) {
      justify-content: flex-start;
    }
  }
  .xl\:gap-6 {
    @media (width >= 80rem) {
      gap: calc(var(--spacing) * 6);
    }
  }
  .xl\:gap-x-15 {
    @media (width >= 80rem) {
      column-gap: calc(var(--spacing) * 15);
    }
  }
  .xl\:gap-x-\[31px\] {
    @media (width >= 80rem) {
      column-gap: 31px;
    }
  }
  .xl\:gap-x-\[249px\] {
    @media (width >= 80rem) {
      column-gap: 249px;
    }
  }
  .xl\:\!pr-\[45\.74px\] {
    @media (width >= 80rem) {
      padding-right: 45.74px !important;
    }
  }
  .xl\:\!pl-\[49px\] {
    @media (width >= 80rem) {
      padding-left: 49px !important;
    }
  }
  .xl\:\!text-\[26px\] {
    @media (width >= 80rem) {
      font-size: 26px !important;
    }
  }
  .xl\:\!text-\[40px\] {
    @media (width >= 80rem) {
      font-size: 40px !important;
    }
  }
  .xl\:\!text-\[56px\] {
    @media (width >= 80rem) {
      font-size: 56px !important;
    }
  }
  .xl\:\!text-\[68px\] {
    @media (width >= 80rem) {
      font-size: 68px !important;
    }
  }
  .xl\:text-\[192px\]\! {
    @media (width >= 80rem) {
      font-size: 192px !important;
    }
  }
  .\32 xl\:top-40 {
    @media (width >= 96rem) {
      top: calc(var(--spacing) * 40);
    }
  }
  .\32 xl\:top-56 {
    @media (width >= 96rem) {
      top: calc(var(--spacing) * 56);
    }
  }
  .\32 xl\:top-64 {
    @media (width >= 96rem) {
      top: calc(var(--spacing) * 64);
    }
  }
  .\32 xl\:top-70 {
    @media (width >= 96rem) {
      top: calc(var(--spacing) * 70);
    }
  }
  .\32 xl\:top-80 {
    @media (width >= 96rem) {
      top: calc(var(--spacing) * 80);
    }
  }
  .\32 xl\:top-\[226\.18px\] {
    @media (width >= 96rem) {
      top: 226.18px;
    }
  }
  .\32 xl\:bottom-20 {
    @media (width >= 96rem) {
      bottom: calc(var(--spacing) * 20);
    }
  }
  .\32 xl\:left-\[126\.5px\] {
    @media (width >= 96rem) {
      left: 126.5px;
    }
  }
  .\32 xl\:block {
<<<<<<< HEAD
=======
    @media (width >= 96rem) {
      display: block;
    }
  }
  .\32 xl\:\!h-86 {
>>>>>>> a822cdcd
    @media (width >= 96rem) {
      height: calc(var(--spacing) * 86) !important;
    }
  }
  .\32 xl\:\!h-87 {
    @media (width >= 96rem) {
      height: calc(var(--spacing) * 87) !important;
    }
  }
  .\32 xl\:\!h-88 {
    @media (width >= 96rem) {
      height: calc(var(--spacing) * 88) !important;
    }
  }
  .\32 xl\:\!h-89 {
    @media (width >= 96rem) {
      height: calc(var(--spacing) * 89) !important;
    }
  }
  .\32 xl\:h-\[304px\] {
    @media (width >= 96rem) {
      height: 304px;
    }
  }
  .\32 xl\:h-\[calc\(100\%-300px\)\] {
    @media (width >= 96rem) {
      height: calc(100% - 300px);
    }
  }
  .\32 xl\:h-full {
    @media (width >= 96rem) {
      height: 100%;
    }
  }
  .\32 xl\:\!w-134 {
    @media (width >= 96rem) {
      width: calc(var(--spacing) * 134) !important;
    }
  }
  .\32 xl\:w-96 {
    @media (width >= 96rem) {
      width: calc(var(--spacing) * 96);
    }
  }
  .\32 xl\:w-130 {
    @media (width >= 96rem) {
      width: calc(var(--spacing) * 130);
    }
  }
  .\32 xl\:w-auto {
    @media (width >= 96rem) {
      width: auto;
    }
  }
  .\32 xl\:gap-0 {
    @media (width >= 96rem) {
      gap: calc(var(--spacing) * 0);
    }
  }
  .\32 xl\:gap-10 {
    @media (width >= 96rem) {
      gap: calc(var(--spacing) * 10);
    }
  }
  .\32 xl\:gap-x-\[429px\] {
    @media (width >= 96rem) {
      column-gap: 429px;
    }
  }
  .\32 xl\:\!text-\[30px\] {
    @media (width >= 96rem) {
      font-size: 30px !important;
    }
  }
  .\32 xl\:\!text-\[40px\] {
    @media (width >= 96rem) {
      font-size: 40px !important;
    }
  }
}
body {
  font-family: "Poppins", sans-serif !important;
}
h1, h2, h3, h4, h5, h6 {
  font-family: "Poppins", sans-serif !important;
}
p {
  margin-bottom: 0px !important;
}
.section4::after {
  content: "";
  position: absolute;
  width: 200px;
  height: 200px;
  left: 50%;
  margin-left: -100px;
  top: -100px;
  border-radius: 50%;
  background-color: white;
}
.navbar__items.navbar__items--right {
  gap: 12px;
}
.breadcrumbs__item>a {
  height: 19px;
}
.monaco-editor .margin, .monaco-editor .monaco-editor-background, .monaco-editor .view-lines {
  outline: none !important;
}
[data-theme-variant='home'] {
  --ifm-color-primary: #5438DC;
  --ifm-color-primary-light: #C2B8FF;
  --ifm-color-primary-contrast: #ffffff;
}
[data-theme-variant='chrysalis'] {
  --ifm-color-primary: #049E96;
  --ifm-color-primary-light: #59EDE0;
  --ifm-color-primary-contrast: #ffffff;
}
[data-theme-variant='argus'] {
  --ifm-color-primary: #813ADF;
  --ifm-color-primary-light: #813ADF;
  --ifm-color-primary-contrast: #ffffff;
}
[data-theme-variant='razor'] {
  --ifm-color-primary: #649DCA;
  --ifm-color-primary-light: #649DCA;
  --ifm-color-primary-contrast: #ffffff;
}
[data-theme='dark'][data-theme-variant='futura'] {
  --ifm-color-primary: #936FB6;
  --ifm-color-primary-light: #FFF8E0;
  --ifm-color-primary-contrast: #ffffff;
}
[data-theme='light'][data-theme-variant='futura'] {
  --ifm-color-primary: #4B0082;
  --ifm-color-primary-light: #FFF8E0;
  --ifm-color-primary-contrast: #ffffff;
}
[data-theme='dark'][data-theme-variant='comp'] {
  --ifm-color-primary: #FF8F71;
  --ifm-color-primary-light: #FF8F71;
  --ifm-color-primary-contrast: #ffffff;
}
[data-theme='light'][data-theme-variant='comp'] {
  --ifm-color-primary: #F83C01;
  --ifm-color-primary-light: #FF8F71;
  --ifm-color-primary-contrast: #ffffff;
}
[data-theme='dark'] {
  --futura-color-primary: #936FB6;
  --comp-color-primary: #FF8F71;
}
[data-theme='light'] {
  --futura-color-primary: #4B0082;
  --comp-color-primary: #F83C01;
}
@media only screen and (max-width: 997px) {
  .navbar-icon {
    display: none;
  }
}
@property --tw-translate-x {
  syntax: "*";
  inherits: false;
  initial-value: 0;
}
@property --tw-translate-y {
  syntax: "*";
  inherits: false;
  initial-value: 0;
}
@property --tw-translate-z {
  syntax: "*";
  inherits: false;
  initial-value: 0;
}
@property --tw-scale-x {
  syntax: "*";
  inherits: false;
  initial-value: 1;
}
@property --tw-scale-y {
  syntax: "*";
  inherits: false;
  initial-value: 1;
}
@property --tw-scale-z {
  syntax: "*";
  inherits: false;
  initial-value: 1;
}
@property --tw-rotate-x {
  syntax: "*";
  inherits: false;
}
@property --tw-rotate-y {
  syntax: "*";
  inherits: false;
}
@property --tw-rotate-z {
  syntax: "*";
  inherits: false;
}
@property --tw-skew-x {
  syntax: "*";
  inherits: false;
}
@property --tw-skew-y {
  syntax: "*";
  inherits: false;
}
@property --tw-border-style {
  syntax: "*";
  inherits: false;
  initial-value: solid;
}
@property --tw-leading {
  syntax: "*";
  inherits: false;
}
@property --tw-font-weight {
  syntax: "*";
  inherits: false;
}
@property --tw-tracking {
  syntax: "*";
  inherits: false;
}
@property --tw-shadow {
  syntax: "*";
  inherits: false;
  initial-value: 0 0 #0000;
}
@property --tw-shadow-color {
  syntax: "*";
  inherits: false;
}
@property --tw-shadow-alpha {
  syntax: "<percentage>";
  inherits: false;
  initial-value: 100%;
}
@property --tw-inset-shadow {
  syntax: "*";
  inherits: false;
  initial-value: 0 0 #0000;
}
@property --tw-inset-shadow-color {
  syntax: "*";
  inherits: false;
}
@property --tw-inset-shadow-alpha {
  syntax: "<percentage>";
  inherits: false;
  initial-value: 100%;
}
@property --tw-ring-color {
  syntax: "*";
  inherits: false;
}
@property --tw-ring-shadow {
  syntax: "*";
  inherits: false;
  initial-value: 0 0 #0000;
}
@property --tw-inset-ring-color {
  syntax: "*";
  inherits: false;
}
@property --tw-inset-ring-shadow {
  syntax: "*";
  inherits: false;
  initial-value: 0 0 #0000;
}
@property --tw-ring-inset {
  syntax: "*";
  inherits: false;
}
@property --tw-ring-offset-width {
  syntax: "<length>";
  inherits: false;
  initial-value: 0px;
}
@property --tw-ring-offset-color {
  syntax: "*";
  inherits: false;
  initial-value: #fff;
}
@property --tw-ring-offset-shadow {
  syntax: "*";
  inherits: false;
  initial-value: 0 0 #0000;
}
@property --tw-duration {
  syntax: "*";
  inherits: false;
}
@property --tw-ease {
  syntax: "*";
  inherits: false;
}
@property --tw-backdrop-blur {
  syntax: "*";
  inherits: false;
}
@property --tw-backdrop-brightness {
  syntax: "*";
  inherits: false;
}
@property --tw-backdrop-contrast {
  syntax: "*";
  inherits: false;
}
@property --tw-backdrop-grayscale {
  syntax: "*";
  inherits: false;
}
@property --tw-backdrop-hue-rotate {
  syntax: "*";
  inherits: false;
}
@property --tw-backdrop-invert {
  syntax: "*";
  inherits: false;
}
@property --tw-backdrop-opacity {
  syntax: "*";
  inherits: false;
}
@property --tw-backdrop-saturate {
  syntax: "*";
  inherits: false;
}
@property --tw-backdrop-sepia {
  syntax: "*";
  inherits: false;
}
@keyframes bounce {
  0%, 100% {
    transform: translateY(-25%);
    animation-timing-function: cubic-bezier(0.8, 0, 1, 1);
  }
  50% {
    transform: none;
    animation-timing-function: cubic-bezier(0, 0, 0.2, 1);
  }
}
@keyframes blink {
  0%, 100% {
    opacity: 1;
  }
  50% {
    opacity: 0;
  }
}
@keyframes bounce {
  0%, 100% {
    transform: translateY(0);
  }
  50% {
    transform: translateY(-10px);
  }
}
@layer properties {
  @supports ((-webkit-hyphens: none) and (not (margin-trim: inline))) or ((-moz-orient: inline) and (not (color:rgb(from red r g b)))) {
    *, ::before, ::after, ::backdrop {
      --tw-translate-x: 0;
      --tw-translate-y: 0;
      --tw-translate-z: 0;
      --tw-scale-x: 1;
      --tw-scale-y: 1;
      --tw-scale-z: 1;
      --tw-rotate-x: initial;
      --tw-rotate-y: initial;
      --tw-rotate-z: initial;
      --tw-skew-x: initial;
      --tw-skew-y: initial;
      --tw-border-style: solid;
      --tw-leading: initial;
      --tw-font-weight: initial;
      --tw-tracking: initial;
      --tw-shadow: 0 0 #0000;
      --tw-shadow-color: initial;
      --tw-shadow-alpha: 100%;
      --tw-inset-shadow: 0 0 #0000;
      --tw-inset-shadow-color: initial;
      --tw-inset-shadow-alpha: 100%;
      --tw-ring-color: initial;
      --tw-ring-shadow: 0 0 #0000;
      --tw-inset-ring-color: initial;
      --tw-inset-ring-shadow: 0 0 #0000;
      --tw-ring-inset: initial;
      --tw-ring-offset-width: 0px;
      --tw-ring-offset-color: #fff;
      --tw-ring-offset-shadow: 0 0 #0000;
      --tw-duration: initial;
      --tw-ease: initial;
      --tw-backdrop-blur: initial;
      --tw-backdrop-brightness: initial;
      --tw-backdrop-contrast: initial;
      --tw-backdrop-grayscale: initial;
      --tw-backdrop-hue-rotate: initial;
      --tw-backdrop-invert: initial;
      --tw-backdrop-opacity: initial;
      --tw-backdrop-saturate: initial;
      --tw-backdrop-sepia: initial;
    }
  }
}<|MERGE_RESOLUTION|>--- conflicted
+++ resolved
@@ -256,12 +256,9 @@
   .-right-33 {
     right: calc(var(--spacing) * -33);
   }
-<<<<<<< HEAD
-=======
   .right-2 {
     right: calc(var(--spacing) * 2);
   }
->>>>>>> a822cdcd
   .right-7 {
     right: calc(var(--spacing) * 7);
   }
@@ -492,12 +489,9 @@
   .\!h-75 {
     height: calc(var(--spacing) * 75) !important;
   }
-<<<<<<< HEAD
-=======
   .\!h-86 {
     height: calc(var(--spacing) * 86) !important;
   }
->>>>>>> a822cdcd
   .\!h-max {
     height: max-content !important;
   }
@@ -786,6 +780,9 @@
   .overflow-hidden {
     overflow: hidden;
   }
+  .rounded-3xl {
+    border-radius: var(--radius-3xl);
+  }
   .rounded-\[24px\] {
     border-radius: 24px;
   }
@@ -809,13 +806,6 @@
     border-bottom-right-radius: var(--radius-2xl);
     border-bottom-left-radius: var(--radius-2xl);
   }
-<<<<<<< HEAD
-  .rounded-b-\[5px\] {
-    border-bottom-right-radius: 5px;
-    border-bottom-left-radius: 5px;
-  }
-=======
->>>>>>> a822cdcd
   .rounded-b-\[24px\] {
     border-bottom-right-radius: 24px;
     border-bottom-left-radius: 24px;
@@ -1663,14 +1653,11 @@
       height: calc(var(--spacing) * 10);
     }
   }
-<<<<<<< HEAD
-=======
   .md\:\!h-68 {
     @media (width >= 48rem) {
       height: calc(var(--spacing) * 68) !important;
     }
   }
->>>>>>> a822cdcd
   .md\:h-28 {
     @media (width >= 48rem) {
       height: calc(var(--spacing) * 28);
@@ -2290,14 +2277,11 @@
       height: auto;
     }
   }
-<<<<<<< HEAD
-=======
   .lg\:\!w-155 {
     @media (width >= 64rem) {
       width: calc(var(--spacing) * 155) !important;
     }
   }
->>>>>>> a822cdcd
   .lg\:\!w-\[636px\] {
     @media (width >= 64rem) {
       width: 636px !important;
@@ -2940,26 +2924,8 @@
     }
   }
   .\32 xl\:block {
-<<<<<<< HEAD
-=======
     @media (width >= 96rem) {
       display: block;
-    }
-  }
-  .\32 xl\:\!h-86 {
->>>>>>> a822cdcd
-    @media (width >= 96rem) {
-      height: calc(var(--spacing) * 86) !important;
-    }
-  }
-  .\32 xl\:\!h-87 {
-    @media (width >= 96rem) {
-      height: calc(var(--spacing) * 87) !important;
-    }
-  }
-  .\32 xl\:\!h-88 {
-    @media (width >= 96rem) {
-      height: calc(var(--spacing) * 88) !important;
     }
   }
   .\32 xl\:\!h-89 {
