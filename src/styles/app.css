/*! tailwindcss v4.1.5 | MIT License | https://tailwindcss.com */
<<<<<<< HEAD
=======
/*! tailwindcss v4.1.5 | MIT License | https://tailwindcss.com */
>>>>>>> 30b6d323
@layer properties;
@layer theme, base, components, utilities;
@layer theme {
  :root, :host {
    --font-sans: ui-sans-serif, system-ui, sans-serif, "Apple Color Emoji",
      "Segoe UI Emoji", "Segoe UI Symbol", "Noto Color Emoji";
    --font-mono: ui-monospace, SFMono-Regular, Menlo, Monaco, Consolas, "Liberation Mono",
      "Courier New", monospace;
    --spacing: 0.25rem;
    --breakpoint-xl: 80rem;
    --text-sm: 0.875rem;
    --text-sm--line-height: calc(1.25 / 0.875);
    --text-base: 1rem;
    --text-base--line-height: calc(1.5 / 1);
    --text-lg: 1.125rem;
    --text-lg--line-height: calc(1.75 / 1.125);
    --text-xl: 1.25rem;
    --text-xl--line-height: calc(1.75 / 1.25);
    --text-2xl: 1.5rem;
    --text-2xl--line-height: calc(2 / 1.5);
    --text-3xl: 1.875rem;
    --text-3xl--line-height: calc(2.25 / 1.875);
    --text-4xl: 2.25rem;
    --text-4xl--line-height: calc(2.5 / 2.25);
    --text-5xl: 3rem;
    --text-5xl--line-height: 1;
    --font-weight-light: 300;
    --font-weight-normal: 400;
    --font-weight-medium: 500;
    --font-weight-semibold: 600;
    --font-weight-bold: 700;
<<<<<<< HEAD
    --animate-bounce: bounce 1s infinite;
    --blur-xl: 24px;
    --default-transition-duration: 150ms;
    --default-transition-timing-function: cubic-bezier(0.4, 0, 0.2, 1);
=======
>>>>>>> 30b6d323
    --default-font-family: var(--font-sans);
    --default-mono-font-family: var(--font-mono);
    --animate-blink: blink 1s steps(1) infinite;
    --animate-bounce2: bounce 2s infinite;
    --animate-bounce3: bounce 2.5s infinite ease-In-Out;
  }
}
@layer base {
  *, ::after, ::before, ::backdrop, ::file-selector-button {
    box-sizing: border-box;
    margin: 0;
    padding: 0;
    border: 0 solid;
  }
  html, :host {
    line-height: 1.5;
    -webkit-text-size-adjust: 100%;
    tab-size: 4;
    font-family: var(--default-font-family, ui-sans-serif, system-ui, sans-serif, "Apple Color Emoji", "Segoe UI Emoji", "Segoe UI Symbol", "Noto Color Emoji");
    font-feature-settings: var(--default-font-feature-settings, normal);
    font-variation-settings: var(--default-font-variation-settings, normal);
    -webkit-tap-highlight-color: transparent;
  }
  hr {
    height: 0;
    color: inherit;
    border-top-width: 1px;
  }
  abbr:where([title]) {
    -webkit-text-decoration: underline dotted;
    text-decoration: underline dotted;
  }
  h1, h2, h3, h4, h5, h6 {
    font-size: inherit;
    font-weight: inherit;
  }
  a {
    color: inherit;
    -webkit-text-decoration: inherit;
    text-decoration: inherit;
  }
  b, strong {
    font-weight: bolder;
  }
  code, kbd, samp, pre {
    font-family: var(--default-mono-font-family, ui-monospace, SFMono-Regular, Menlo, Monaco, Consolas, "Liberation Mono", "Courier New", monospace);
    font-feature-settings: var(--default-mono-font-feature-settings, normal);
    font-variation-settings: var(--default-mono-font-variation-settings, normal);
    font-size: 1em;
  }
  small {
    font-size: 80%;
  }
  sub, sup {
    font-size: 75%;
    line-height: 0;
    position: relative;
    vertical-align: baseline;
  }
  sub {
    bottom: -0.25em;
  }
  sup {
    top: -0.5em;
  }
  table {
    text-indent: 0;
    border-color: inherit;
    border-collapse: collapse;
  }
  :-moz-focusring {
    outline: auto;
  }
  progress {
    vertical-align: baseline;
  }
  summary {
    display: list-item;
  }
  ol, ul, menu {
    list-style: none;
  }
  img, svg, video, canvas, audio, iframe, embed, object {
    display: block;
    vertical-align: middle;
  }
  img, video {
    max-width: 100%;
    height: auto;
  }
  button, input, select, optgroup, textarea, ::file-selector-button {
    font: inherit;
    font-feature-settings: inherit;
    font-variation-settings: inherit;
    letter-spacing: inherit;
    color: inherit;
    border-radius: 0;
    background-color: transparent;
    opacity: 1;
  }
  :where(select:is([multiple], [size])) optgroup {
    font-weight: bolder;
  }
  :where(select:is([multiple], [size])) optgroup option {
    padding-inline-start: 20px;
  }
  ::file-selector-button {
    margin-inline-end: 4px;
  }
  ::placeholder {
    opacity: 1;
  }
  @supports (not (-webkit-appearance: -apple-pay-button))  or (contain-intrinsic-size: 1px) {
    ::placeholder {
      color: currentcolor;
      @supports (color: color-mix(in lab, red, red)) {
        color: color-mix(in oklab, currentcolor 50%, transparent);
      }
    }
  }
  textarea {
    resize: vertical;
  }
  ::-webkit-search-decoration {
    -webkit-appearance: none;
  }
  ::-webkit-date-and-time-value {
    min-height: 1lh;
    text-align: inherit;
  }
  ::-webkit-datetime-edit {
    display: inline-flex;
  }
  ::-webkit-datetime-edit-fields-wrapper {
    padding: 0;
  }
  ::-webkit-datetime-edit, ::-webkit-datetime-edit-year-field, ::-webkit-datetime-edit-month-field, ::-webkit-datetime-edit-day-field, ::-webkit-datetime-edit-hour-field, ::-webkit-datetime-edit-minute-field, ::-webkit-datetime-edit-second-field, ::-webkit-datetime-edit-millisecond-field, ::-webkit-datetime-edit-meridiem-field {
    padding-block: 0;
  }
  :-moz-ui-invalid {
    box-shadow: none;
  }
  button, input:where([type="button"], [type="reset"], [type="submit"]), ::file-selector-button {
    appearance: button;
  }
  ::-webkit-inner-spin-button, ::-webkit-outer-spin-button {
    height: auto;
  }
  [hidden]:where(:not([hidden="until-found"])) {
    display: none !important;
  }
}
@layer utilities {
  .absolute {
    position: absolute;
  }
  .fixed {
    position: fixed;
  }
  .relative {
    position: relative;
  }
  .static {
    position: static;
  }
<<<<<<< HEAD
  .inset-x-0 {
    inset-inline: calc(var(--spacing) * 0);
  }
  .-top-36 {
    top: calc(var(--spacing) * -36);
  }
  .-top-45 {
    top: calc(var(--spacing) * -45);
  }
  .-top-48 {
    top: calc(var(--spacing) * -48);
  }
  .-top-52 {
    top: calc(var(--spacing) * -52);
  }
  .top-0 {
    top: calc(var(--spacing) * 0);
  }
  .top-6 {
    top: calc(var(--spacing) * 6);
  }
  .right-0 {
    right: calc(var(--spacing) * 0);
  }
  .-bottom-118 {
    bottom: calc(var(--spacing) * -118);
=======
  .top-0 {
    top: calc(var(--spacing) * 0);
  }
  .top-8 {
    top: calc(var(--spacing) * 8);
  }
  .top-\[-127px\] {
    top: -127px;
  }
  .top-\[-138\.14px\] {
    top: -138.14px;
  }
  .top-\[15px\] {
    top: 15px;
  }
  .top-\[226\.18px\] {
    top: 226.18px;
  }
  .right-\[32\.05px\] {
    right: 32.05px;
  }
  .right-\[44\.5px\] {
    right: 44.5px;
  }
  .right-\[141px\] {
    right: 141px;
  }
  .right-\[355\.44px\] {
    right: 355.44px;
  }
  .bottom-\[-4\.74px\] {
    bottom: -4.74px;
>>>>>>> 30b6d323
  }
  .bottom-\[20px\] {
    bottom: 20px;
  }
  .left-0 {
    left: calc(var(--spacing) * 0);
  }
  .left-1\/2 {
    left: calc(1/2 * 100%);
  }
<<<<<<< HEAD
  .-z-10 {
    z-index: calc(10 * -1);
  }
  .z-10 {
    z-index: 10;
=======
  .left-\[19px\] {
    left: 19px;
  }
  .left-\[126\.5px\] {
    left: 126.5px;
  }
  .col-span-4 {
    grid-column: span 4 / span 4;
  }
  .col-span-6 {
    grid-column: span 6 / span 6;
>>>>>>> 30b6d323
  }
  .float-right {
    float: right;
  }
  .container {
    width: 100%;
    @media (width >= 40rem) {
      max-width: 40rem;
    }
    @media (width >= 48rem) {
      max-width: 48rem;
    }
    @media (width >= 64rem) {
      max-width: 64rem;
    }
    @media (width >= 80rem) {
      max-width: 80rem;
    }
    @media (width >= 96rem) {
      max-width: 96rem;
    }
  }
  .\!m-0 {
    margin: calc(var(--spacing) * 0) !important;
  }
  .mx-auto {
    margin-inline: auto;
  }
<<<<<<< HEAD
  .my-16 {
    margin-block: calc(var(--spacing) * 16);
  }
  .\!mt-18 {
    margin-top: calc(var(--spacing) * 18) !important;
=======
  .\!mt-\[30\.51px\] {
    margin-top: 30.51px !important;
  }
  .\!mt-\[45px\] {
    margin-top: 45px !important;
>>>>>>> 30b6d323
  }
  .\!mt-\[40px\] {
    margin-top: 40px !important;
  }
  .\!mt-\[65px\] {
    margin-top: 65px !important;
  }
  .\!mt-\[395\.82px\] {
    margin-top: 395.82px !important;
  }
  .mt-1 {
    margin-top: calc(var(--spacing) * 1);
  }
<<<<<<< HEAD
  .mt-3 {
    margin-top: calc(var(--spacing) * 3);
  }
  .mt-4 {
    margin-top: calc(var(--spacing) * 4);
  }
  .mt-4\! {
    margin-top: calc(var(--spacing) * 4) !important;
  }
  .mt-6 {
    margin-top: calc(var(--spacing) * 6);
  }
  .mt-10 {
    margin-top: calc(var(--spacing) * 10);
  }
  .mt-10\! {
    margin-top: calc(var(--spacing) * 10) !important;
  }
  .mt-14 {
    margin-top: calc(var(--spacing) * 14);
  }
  .mt-20 {
    margin-top: calc(var(--spacing) * 20);
  }
  .mt-60 {
    margin-top: calc(var(--spacing) * 60);
  }
=======
>>>>>>> 30b6d323
  .mt-\[2px\] {
    margin-top: 2px;
  }
  .mt-\[32px\] {
    margin-top: 32px;
  }
  .mt-\[34px\] {
    margin-top: 34px;
  }
  .mt-\[36px\] {
    margin-top: 36px;
  }
<<<<<<< HEAD
  .mt-\[40px\] {
    margin-top: 40px;
  }
  .mt-\[65px\] {
    margin-top: 65px;
=======
  .mt-\[38px\] {
    margin-top: 38px;
  }
  .mt-\[40px\] {
    margin-top: 40px;
  }
  .mt-\[38px\] {
    margin-top: 38px;
  }
  .mt-\[40px\] {
    margin-top: 40px;
  }
  .mt-\[43\.19px\] {
    margin-top: 43.19px;
>>>>>>> 30b6d323
  }
  .mt-\[65px\] {
    margin-top: 65px;
  }
  .mt-\[65px\] {
    margin-top: 65px;
  }
  .mt-\[72\.9px\] {
    margin-top: 72.9px;
  }
  .mt-\[99px\] {
    margin-top: 99px;
  }
  .mt-\[99px\] {
    margin-top: 99px;
  }
  .mr-\[24px\] {
    margin-right: 24px;
  }
  .mr-\[40px\] {
    margin-right: 40px;
  }
  .mr-\[80px\] {
    margin-right: 80px;
  }
  .\!mb-0 {
    margin-bottom: calc(var(--spacing) * 0) !important;
  }
<<<<<<< HEAD
  .\!mb-6 {
    margin-bottom: calc(var(--spacing) * 6) !important;
=======
  .\!mb-10 {
    margin-bottom: calc(var(--spacing) * 10) !important;
  }
  .\!mb-\[9\.10px\] {
    margin-bottom: 9.10px !important;
  }
  .\!mb-\[10\.17px\] {
    margin-bottom: 10.17px !important;
  }
  .\!mb-\[38px\] {
    margin-bottom: 38px !important;
>>>>>>> 30b6d323
  }
  .\!mb-\[40px\] {
    margin-bottom: 40px !important;
  }
<<<<<<< HEAD
  .mb-2 {
    margin-bottom: calc(var(--spacing) * 2);
  }
  .mb-6 {
    margin-bottom: calc(var(--spacing) * 6);
  }
  .mb-20 {
    margin-bottom: calc(var(--spacing) * 20);
=======
  .\!mb-\[48px\] {
    margin-bottom: 48px !important;
  }
  .\!mb-\[160\.49px\] {
    margin-bottom: 160.49px !important;
>>>>>>> 30b6d323
  }
  .mb-\[20\.06px\] {
    margin-bottom: 20.06px;
  }
  .mb-\[24px\] {
    margin-bottom: 24px;
<<<<<<< HEAD
=======
  }
  .mb-\[25px\] {
    margin-bottom: 25px;
  }
  .mb-\[60\.64px\] {
    margin-bottom: 60.64px;
  }
  .mb-\[61\.02px\] {
    margin-bottom: 61.02px;
  }
  .mb-\[64\.94px\] {
    margin-bottom: 64.94px;
>>>>>>> 30b6d323
  }
  .mb-\[25px\] {
    margin-bottom: 25px;
  }
<<<<<<< HEAD
  .mb-\[64\.94px\] {
    margin-bottom: 64.94px;
=======
  .mb-\[80px\] {
    margin-bottom: 80px;
  }
  .mb-\[178px\] {
    margin-bottom: 178px;
>>>>>>> 30b6d323
  }
  .ml-\[9\.62px\] {
    margin-left: 9.62px;
  }
  .ml-\[40px\] {
    margin-left: 40px;
  }
  .ml-\[80px\] {
    margin-left: 80px;
  }
  .\!block {
    display: block !important;
  }
  .\!hidden {
    display: none !important;
  }
  .block {
    display: block;
  }
  .contents {
    display: contents;
  }
  .flex {
    display: flex;
  }
  .grid {
    display: grid;
  }
<<<<<<< HEAD
  .hidden {
    display: none;
  }
=======
>>>>>>> 30b6d323
  .inline {
    display: inline;
  }
  .inline-block {
    display: inline-block;
  }
  .inline-flex {
    display: inline-flex;
  }
  .table {
    display: table;
  }
<<<<<<< HEAD
  .aspect-square {
    aspect-ratio: 1 / 1;
  }
  .size-26 {
    width: calc(var(--spacing) * 26);
    height: calc(var(--spacing) * 26);
  }
  .h-0 {
    height: calc(var(--spacing) * 0);
  }
  .h-30 {
    height: calc(var(--spacing) * 30);
  }
  .h-\[10\%\] {
    height: 10%;
  }
  .h-\[10px\] {
    height: 10px;
  }
  .h-\[50\%\] {
    height: 50%;
=======
  .h-\[57px\] {
    height: 57px;
>>>>>>> 30b6d323
  }
  .h-\[60px\] {
    height: 60px;
  }
  .h-\[72px\] {
    height: 72px;
  }
  .h-\[72px\] {
    height: 72px;
  }
  .h-\[93\.95px\] {
    height: 93.95px;
  }
  .h-\[108px\] {
    height: 108px;
  }
<<<<<<< HEAD
  .h-full {
    height: 100%;
  }
  .\!w-full {
    width: 100% !important;
  }
  .w-0 {
    width: calc(var(--spacing) * 0);
  }
  .w-18 {
    width: calc(var(--spacing) * 18);
  }
  .w-28 {
    width: calc(var(--spacing) * 28);
  }
  .w-34 {
    width: calc(var(--spacing) * 34);
  }
  .w-36 {
    width: calc(var(--spacing) * 36);
=======
  .h-\[179\.39px\] {
    height: 179.39px;
  }
  .h-\[371px\] {
    height: 371px;
  }
  .h-\[706px\] {
    height: 706px;
>>>>>>> 30b6d323
  }
  .w-38 {
    width: calc(var(--spacing) * 38);
  }
<<<<<<< HEAD
  .w-43 {
    width: calc(var(--spacing) * 43);
  }
  .w-44 {
    width: calc(var(--spacing) * 44);
  }
  .w-48 {
    width: calc(var(--spacing) * 48);
  }
  .w-50 {
    width: calc(var(--spacing) * 50);
  }
  .w-54 {
    width: calc(var(--spacing) * 54);
  }
  .w-56 {
    width: calc(var(--spacing) * 56);
  }
  .w-62 {
    width: calc(var(--spacing) * 62);
  }
  .w-64 {
    width: calc(var(--spacing) * 64);
  }
  .w-72 {
    width: calc(var(--spacing) * 72);
  }
  .w-75 {
    width: calc(var(--spacing) * 75);
  }
  .w-\[2px\] {
    width: 2px;
  }
  .w-\[50\%\] {
    width: 50%;
  }
  .w-\[100px\] {
    width: 100px;
=======
  .h-\[956px\] {
    height: 956px;
  }
  .h-\[1021px\] {
    height: 1021px;
  }
  .h-\[1076px\] {
    height: 1076px;
  }
  .h-\[1078px\] {
    height: 1078px;
  }
  .h-\[1088\.02px\] {
    height: 1088.02px;
  }
  .h-\[1113px\] {
    height: 1113px;
  }
  .h-\[1171px\] {
    height: 1171px;
  }
  .h-\[1203px\] {
    height: 1203px;
  }
  .h-screen {
    height: 100vh;
>>>>>>> 30b6d323
  }
  .w-74 {
    width: calc(var(--spacing) * 74);
  }
  .w-88 {
    width: calc(var(--spacing) * 88);
  }
  .w-\[100px\] {
    width: 100px;
  }
  .w-\[100vw\] {
    width: 100vw;
  }
  .w-\[117\.3px\] {
    width: 117.3px;
  }
  .w-\[223\.18px\] {
    width: 223.18px;
  }
<<<<<<< HEAD
=======
  .w-\[223\.82px\] {
    width: 223.82px;
  }
  .w-\[230\.04px\] {
    width: 230.04px;
  }
  .w-\[304\.95px\] {
    width: 304.95px;
  }
>>>>>>> 30b6d323
  .w-\[305px\] {
    width: 305px;
  }
  .w-\[calc\(50\%-8px\)\] {
    width: calc(50% - 8px);
  }
  .w-full {
    width: 100%;
  }
  .w-max {
    width: max-content;
  }
  .w-screen {
    width: 100vw;
  }
  .max-w-screen-xl {
    max-width: var(--breakpoint-xl);
  }
<<<<<<< HEAD
=======
  .basis-\[402\.05px\] {
    flex-basis: 402.05px;
  }
  .border-collapse {
    border-collapse: collapse;
  }
  .-translate-x-1 {
    --tw-translate-x: calc(var(--spacing) * -1);
    translate: var(--tw-translate-x) var(--tw-translate-y);
  }
>>>>>>> 30b6d323
  .-translate-x-1\/2 {
    --tw-translate-x: calc(calc(1/2 * 100%) * -1);
    translate: var(--tw-translate-x) var(--tw-translate-y);
  }
  .-translate-y-4 {
    --tw-translate-y: calc(var(--spacing) * -4);
    translate: var(--tw-translate-x) var(--tw-translate-y);
  }
  .scale-x-\[-1\] {
    --tw-scale-x: -1;
    scale: var(--tw-scale-x) var(--tw-scale-y);
  }
  .transform {
    transform: var(--tw-rotate-x,) var(--tw-rotate-y,) var(--tw-rotate-z,) var(--tw-skew-x,) var(--tw-skew-y,);
  }
  .animate-blink {
    animation: var(--animate-blink);
  }
  .animate-bounce2 {
    animation: var(--animate-bounce2);
  }
  .animate-bounce3 {
    animation: var(--animate-bounce3);
  }
  .cursor-pointer {
    cursor: pointer;
  }
  .grid-cols-1 {
    grid-template-columns: repeat(1, minmax(0, 1fr));
  }
  .grid-rows-2 {
    grid-template-rows: repeat(2, minmax(0, 1fr));
  }
  .grid-cols-12 {
    grid-template-columns: repeat(12, minmax(0, 1fr));
  }
  .grid-rows-2 {
    grid-template-rows: repeat(2, minmax(0, 1fr));
  }
  .flex-col {
    flex-direction: column;
  }
  .flex-row {
    flex-direction: row;
  }
  .flex-wrap {
    flex-wrap: wrap;
  }
  .place-content-between {
    place-content: space-between;
  }
<<<<<<< HEAD
=======
  .flex-wrap {
    flex-wrap: wrap;
  }
  .place-content-between {
    place-content: space-between;
  }
>>>>>>> 30b6d323
  .place-content-center {
    place-content: center;
  }
  .place-items-center {
    place-items: center;
  }
  .items-center {
    align-items: center;
  }
  .items-end {
    align-items: flex-end;
  }
  .justify-between {
    justify-content: space-between;
  }
  .justify-center {
    justify-content: center;
  }
  .justify-end {
    justify-content: flex-end;
  }
  .gap-1 {
    gap: calc(var(--spacing) * 1);
  }
<<<<<<< HEAD
  .gap-2 {
    gap: calc(var(--spacing) * 2);
  }
  .gap-3\! {
    gap: calc(var(--spacing) * 3) !important;
  }
  .gap-4 {
    gap: calc(var(--spacing) * 4);
  }
  .gap-20 {
    gap: calc(var(--spacing) * 20);
  }
  .gap-\[16px\] {
    gap: 16px;
=======
  .gap-\[16px\] {
    gap: 16px;
  }
  .gap-x-15 {
    column-gap: calc(var(--spacing) * 15);
  }
  .gap-x-20 {
    column-gap: calc(var(--spacing) * 20);
  }
  .gap-x-\[4\.94px\] {
    column-gap: 4.94px;
  }
  .gap-x-\[10px\] {
    column-gap: 10px;
>>>>>>> 30b6d323
  }
  .gap-x-\[12px\] {
    column-gap: 12px;
  }
<<<<<<< HEAD
  .gap-y-\[11px\] {
    row-gap: 11px;
  }
  .self-end {
    align-self: flex-end;
  }
  .overflow-hidden {
    overflow: hidden;
  }
  .rounded-\[24px\] {
    border-radius: 24px;
  }
  .rounded-full {
    border-radius: calc(infinity * 1px);
=======
  .gap-x-\[31px\] {
    column-gap: 31px;
  }
  .gap-x-\[490px\] {
    column-gap: 490px;
  }
  .gap-y-\[7\.63px\] {
    row-gap: 7.63px;
  }
  .gap-y-\[10\.17px\] {
    row-gap: 10.17px;
  }
  .gap-y-\[10px\] {
    row-gap: 10px;
  }
  .gap-y-\[11px\] {
    row-gap: 11px;
  }
  .gap-y-\[127\.3px\] {
    row-gap: 127.3px;
  }
  .self-end {
    align-self: flex-end;
  }
  .rounded-\[24px\] {
    border-radius: 24px;
  }
  .rounded-b-\[24px\] {
    border-bottom-right-radius: 24px;
    border-bottom-left-radius: 24px;
>>>>>>> 30b6d323
  }
  .border {
    border-style: var(--tw-border-style);
    border-width: 1px;
  }
<<<<<<< HEAD
  .border-t-8 {
    border-top-style: var(--tw-border-style);
    border-top-width: 8px;
=======
  .bg-\[url\(\/img\/Section3\/background_dark\.webp\)\] {
    background-image: url(/img/Section3/background_dark.webp);
  }
  .bg-\[url\(\/img\/Section3\/background_light\.webp\)\] {
    background-image: url(/img/Section3/background_light.webp);
  }
  .bg-\[url\(\/img\/Section4\/mesh\.webp\)\] {
    background-image: url(/img/Section4/mesh.webp);
  }
  .bg-\[url\(\/img\/Section4\/purple_bg\.svg\)\] {
    background-image: url(/img/Section4/purple_bg.svg);
  }
  .bg-\[\#5438DC\] {
    background-color: #5438DC;
  }
  .bg-\[\#151515\] {
    background-color: #151515;
  }
  .bg-\[url\(\/img\/Footer\/background\.webp\)\] {
    background-image: url(/img/Footer/background.webp);
>>>>>>> 30b6d323
  }
  .border-r-4 {
    border-right-style: var(--tw-border-style);
    border-right-width: 4px;
  }
<<<<<<< HEAD
  .border-l-4 {
    border-left-style: var(--tw-border-style);
    border-left-width: 4px;
=======
  .bg-\[url\(\/img\/Section5\/fifth_background_light\.webp\)\] {
    background-image: url(/img/Section5/fifth_background_light.webp);
  }
  .bg-\[url\(\/img\/Section8\/eighth_background\.webp\)\] {
    background-image: url(/img/Section8/eighth_background.webp);
  }
  .bg-\[url\(\/img\/background_dark\.webp\)\] {
    background-image: url(/img/background_dark.webp);
  }
  .bg-\[url\(\/img\/Section5\/fifth_background\.webp\)\] {
    background-image: url(/img/Section5/fifth_background.webp);
  }
  .bg-\[url\(\/img\/Section7\/seventh_background\.webp\)\] {
    background-image: url(/img/Section7/seventh_background.webp);
  }
  .bg-\[url\(\/img\/Section8\/eighth_background\.webp\)\] {
    background-image: url(/img/Section8/eighth_background.webp);
>>>>>>> 30b6d323
  }
  .border-r-transparent {
    border-right-color: transparent;
  }
  .border-l-transparent {
    border-left-color: transparent;
  }
  .bg-\[url\(\/img\/Section3\/background_dark\.webp\)\] {
    background-image: url(/img/Section3/background_dark.webp);
  }
  .bg-\[url\(\/img\/Section3\/background_light\.webp\)\] {
    background-image: url(/img/Section3/background_light.webp);
  }
  .bg-\[url\(\/img\/Section4\/mesh\.webp\)\] {
    background-image: url(/img/Section4/mesh.webp);
  }
  .bg-\[url\(\/img\/Section4\/purple_bg\.svg\)\] {
    background-image: url(/img/Section4/purple_bg.svg);
  }
  .bg-\[url\(\/img\/Section5\/fifth_background_dark\.webp\)\] {
    background-image: url(/img/Section5/fifth_background_dark.webp);
  }
  .bg-\[url\(\/img\/Section5\/fifth_background_light\.webp\)\] {
    background-image: url(/img/Section5/fifth_background_light.webp);
  }
  .bg-\[url\(\/img\/Section8\/eighth_background\.webp\)\] {
    background-image: url(/img/Section8/eighth_background.webp);
  }
  .bg-\[url\(\/img\/background_dark\.webp\)\] {
    background-image: url(/img/background_dark.webp);
  }
  .bg-\[url\(\/img\/background_light\.webp\)\] {
    background-image: url(/img/background_light.webp);
  }
  .bg-cover {
    background-size: cover;
  }
<<<<<<< HEAD
  .bg-center {
    background-position: center;
=======
  .bg-no-repeat {
    background-repeat: no-repeat;
  }
  .object-cover {
    object-fit: cover;
  }
  .object-\[center_-20px\] {
    object-position: center -20px;
  }
  .object-\[center_-100px\] {
    object-position: center -100px;
>>>>>>> 30b6d323
  }
  .\!p-0 {
    padding: calc(var(--spacing) * 0) !important;
  }
<<<<<<< HEAD
  .\!p-6 {
    padding: calc(var(--spacing) * 6) !important;
  }
  .p-4 {
    padding: calc(var(--spacing) * 4);
  }
  .p-6\! {
    padding: calc(var(--spacing) * 6) !important;
  }
  .\!pt-20 {
    padding-top: calc(var(--spacing) * 20) !important;
  }
  .\!pt-30 {
    padding-top: calc(var(--spacing) * 30) !important;
  }
  .pt-20 {
    padding-top: calc(var(--spacing) * 20);
  }
  .pt-24 {
    padding-top: calc(var(--spacing) * 24);
  }
  .pr-\[6px\] {
    padding-right: 6px;
=======
  .\!pt-67 {
    padding-top: calc(var(--spacing) * 67) !important;
  }
  .\!pt-\[148px\] {
    padding-top: 148px !important;
  }
  .\!pt-\[227px\] {
    padding-top: 227px !important;
  }
  .\!pt-\[274\.77px\] {
    padding-top: 274.77px !important;
  }
  .pt-\[57px\] {
    padding-top: 57px;
  }
  .pt-\[60px\] {
    padding-top: 60px;
  }
  .pt-\[137px\] {
    padding-top: 137px;
  }
  .pt-\[196\.85px\] {
    padding-top: 196.85px;
  }
  .\!pb-15 {
    padding-bottom: calc(var(--spacing) * 15) !important;
  }
  .\!pb-\[134px\] {
    padding-bottom: 134px !important;
  }
  .pr-\[46px\] {
    padding-right: 46px;
  }
  .pr-\[48\.5px\] {
    padding-right: 48.5px;
  }
  .\!pb-0 {
    padding-bottom: calc(var(--spacing) * 0) !important;
  }
  .\!pb-15 {
    padding-bottom: calc(var(--spacing) * 15) !important;
  }
  .\!pb-\[134px\] {
    padding-bottom: 134px !important;
  }
  .\!pb-\[152\.23px\] {
    padding-bottom: 152.23px !important;
  }
  .pb-\[50px\] {
    padding-bottom: 50px;
  }
  .pl-8 {
    padding-left: calc(var(--spacing) * 8);
>>>>>>> 30b6d323
  }
  .\!pb-0 {
    padding-bottom: calc(var(--spacing) * 0) !important;
  }
  .pb-20 {
    padding-bottom: calc(var(--spacing) * 20);
  }
  .text-center {
    text-align: center;
  }
  .text-right {
    text-align: right;
  }
<<<<<<< HEAD
  .\!text-3xl {
    font-size: var(--text-3xl) !important;
    line-height: var(--tw-leading, var(--text-3xl--line-height)) !important;
=======
  .\!text-\[12\.71px\] {
    font-size: 12.71px !important;
  }
  .\!text-\[20px\] {
    font-size: 20px !important;
  }
  .\!text-\[24px\] {
    font-size: 24px !important;
  }
  .\!text-\[25\.43px\] {
    font-size: 25.43px !important;
  }
  .\!text-\[30px\] {
    font-size: 30px !important;
  }
  .\!text-\[35\.6px\] {
    font-size: 35.6px !important;
  }
  .\!text-\[40px\] {
    font-size: 40px !important;
  }
  .\!text-\[48px\] {
    font-size: 48px !important;
  }
  .\!text-\[56px\] {
    font-size: 56px !important;
>>>>>>> 30b6d323
  }
  .\!text-base {
    font-size: var(--text-base) !important;
    line-height: var(--tw-leading, var(--text-base--line-height)) !important;
  }
  .\!text-sm {
    font-size: var(--text-sm) !important;
    line-height: var(--tw-leading, var(--text-sm--line-height)) !important;
  }
<<<<<<< HEAD
  .text-2xl {
    font-size: var(--text-2xl);
    line-height: var(--tw-leading, var(--text-2xl--line-height));
=======
  .\!text-\[130px\] {
    font-size: 130px !important;
  }
  .text-\[16px\] {
    font-size: 16px;
>>>>>>> 30b6d323
  }
  .text-3xl {
    font-size: var(--text-3xl);
    line-height: var(--tw-leading, var(--text-3xl--line-height));
  }
  .text-sm {
    font-size: var(--text-sm);
    line-height: var(--tw-leading, var(--text-sm--line-height));
  }
  .\!text-\[32px\] {
    font-size: 32px !important;
  }
  .\!text-\[40px\] {
    font-size: 40px !important;
  }
  .text-\[16px\] {
    font-size: 16px;
  }
  .text-\[24px\] {
    font-size: 24px;
  }
  .text-\[26\.01px\] {
    font-size: 26.01px;
  }
<<<<<<< HEAD
  .text-\[30px\] {
    font-size: 30px;
  }
  .text-\[35px\] {
    font-size: 35px;
  }
  .text-\[95px\] {
    font-size: 95px;
  }
  .text-\[95px\]\! {
    font-size: 95px !important;
=======
  .text-\[32px\] {
    font-size: 32px;
  }
  .text-\[32px\] {
    font-size: 32px;
  }
  .text-\[52\.88px\] {
    font-size: 52.88px;
>>>>>>> 30b6d323
  }
  .text-\[120px\]\! {
    font-size: 120px !important;
  }
  .text-\[150px\]\! {
    font-size: 150px !important;
  }
<<<<<<< HEAD
=======
  .\!leading-\[27\.14px\] {
    --tw-leading: 27.14px !important;
    line-height: 27.14px !important;
  }
>>>>>>> 30b6d323
  .\!leading-\[32px\] {
    --tw-leading: 32px !important;
    line-height: 32px !important;
  }
<<<<<<< HEAD
  .leading-\[-20px\] {
    --tw-leading: -20px;
    line-height: -20px;
=======
  .\!leading-\[48px\] {
    --tw-leading: 48px !important;
    line-height: 48px !important;
  }
  .\!leading-\[60px\] {
    --tw-leading: 60px !important;
    line-height: 60px !important;
>>>>>>> 30b6d323
  }
  .\!leading-\[72px\] {
    --tw-leading: 72px !important;
    line-height: 72px !important;
  }
  .leading-7 {
    --tw-leading: calc(var(--spacing) * 7);
    line-height: calc(var(--spacing) * 7);
  }
  .leading-8 {
    --tw-leading: calc(var(--spacing) * 8);
    line-height: calc(var(--spacing) * 8);
  }
  .leading-12 {
    --tw-leading: calc(var(--spacing) * 12);
    line-height: calc(var(--spacing) * 12);
  }
  .leading-\[17\.92px\] {
    --tw-leading: 17.92px;
    line-height: 17.92px;
  }
  .leading-\[17\.794px\] {
    --tw-leading: 17.794px;
    line-height: 17.794px;
  }
  .leading-\[20\.48px\] {
    --tw-leading: 20.48px;
    line-height: 20.48px;
  }
  .leading-\[23\.04px\] {
    --tw-leading: 23.04px;
    line-height: 23.04px;
  }
  .leading-\[25\.6px\] {
    --tw-leading: 25.6px;
    line-height: 25.6px;
  }
  .leading-\[25\.6px\] {
    --tw-leading: 25.6px;
    line-height: 25.6px;
  }
  .leading-\[28\.611px\] {
    --tw-leading: 28.611px;
    line-height: 28.611px;
  }
<<<<<<< HEAD
=======
  .leading-\[28px\] {
    --tw-leading: 28px;
    line-height: 28px;
  }
  .leading-\[30\.516px\] {
    --tw-leading: 30.516px;
    line-height: 30.516px;
  }
>>>>>>> 30b6d323
  .leading-\[33px\] {
    --tw-leading: 33px;
    line-height: 33px;
  }
  .leading-\[34\.8px\] {
    --tw-leading: 34.8px;
    line-height: 34.8px;
  }
<<<<<<< HEAD
  .\!font-semibold {
    --tw-font-weight: var(--font-weight-semibold) !important;
    font-weight: var(--font-weight-semibold) !important;
  }
  .font-bold {
    --tw-font-weight: var(--font-weight-bold);
    font-weight: var(--font-weight-bold);
=======
  .leading-\[42\.72px\] {
    --tw-leading: 42.72px;
    line-height: 42.72px;
  }
  .leading-\[48px\] {
    --tw-leading: 48px;
    line-height: 48px;
  }
  .leading-\[53\.76px\] {
    --tw-leading: 53.76px;
    line-height: 53.76px;
>>>>>>> 30b6d323
  }
  .leading-\[54\.88px\] {
    --tw-leading: 54.88px;
    line-height: 54.88px;
  }
  .\!font-medium {
    --tw-font-weight: var(--font-weight-medium) !important;
    font-weight: var(--font-weight-medium) !important;
  }
  .\!font-normal {
    --tw-font-weight: var(--font-weight-normal) !important;
    font-weight: var(--font-weight-normal) !important;
  }
  .\!font-semibold {
    --tw-font-weight: var(--font-weight-semibold) !important;
    font-weight: var(--font-weight-semibold) !important;
  }
  .font-bold {
    --tw-font-weight: var(--font-weight-bold);
    font-weight: var(--font-weight-bold);
  }
  .font-light {
    --tw-font-weight: var(--font-weight-light);
    font-weight: var(--font-weight-light);
  }
  .font-medium {
    --tw-font-weight: var(--font-weight-medium);
    font-weight: var(--font-weight-medium);
  }
  .font-normal {
    --tw-font-weight: var(--font-weight-normal);
    font-weight: var(--font-weight-normal);
  }
  .font-semibold {
    --tw-font-weight: var(--font-weight-semibold);
    font-weight: var(--font-weight-semibold);
  }
  .\!tracking-\[0\.4px\] {
    --tw-tracking: 0.4px !important;
    letter-spacing: 0.4px !important;
  }
  .\!tracking-\[0\.9px\] {
    --tw-tracking: 0.9px !important;
    letter-spacing: 0.9px !important;
  }
  .\!tracking-\[0\.4px\] {
    --tw-tracking: 0.4px !important;
    letter-spacing: 0.4px !important;
  }
  .\!tracking-\[0\.9px\] {
    --tw-tracking: 0.9px !important;
    letter-spacing: 0.9px !important;
  }
  .\!tracking-\[1\.17045px\] {
    --tw-tracking: 1.17045px !important;
    letter-spacing: 1.17045px !important;
  }
  .tracking-\[-0\.356px\] {
    --tw-tracking: -0.356px;
    letter-spacing: -0.356px;
  }
  .tracking-\[-0\.2543px\] {
    --tw-tracking: -0.2543px;
    letter-spacing: -0.2543px;
  }
  .tracking-\[-9\.62px\] {
    --tw-tracking: -9.62px;
    letter-spacing: -9.62px;
  }
  .tracking-\[0\.56px\] {
    --tw-tracking: 0.56px;
    letter-spacing: 0.56px;
  }
<<<<<<< HEAD
  .capitalize {
    text-transform: capitalize;
  }
  .opacity-0 {
    opacity: 0%;
  }
  .opacity-100 {
    opacity: 100%;
  }
  .backdrop-blur-xl\! {
    --tw-backdrop-blur: blur(var(--blur-xl)) !important;
    -webkit-backdrop-filter: var(--tw-backdrop-blur,) var(--tw-backdrop-brightness,) var(--tw-backdrop-contrast,) var(--tw-backdrop-grayscale,) var(--tw-backdrop-hue-rotate,) var(--tw-backdrop-invert,) var(--tw-backdrop-opacity,) var(--tw-backdrop-saturate,) var(--tw-backdrop-sepia,) !important;
    backdrop-filter: var(--tw-backdrop-blur,) var(--tw-backdrop-brightness,) var(--tw-backdrop-contrast,) var(--tw-backdrop-grayscale,) var(--tw-backdrop-hue-rotate,) var(--tw-backdrop-invert,) var(--tw-backdrop-opacity,) var(--tw-backdrop-saturate,) var(--tw-backdrop-sepia,) !important;
  }
  .transition-opacity {
    transition-property: opacity;
    transition-timing-function: var(--tw-ease, var(--default-transition-timing-function));
    transition-duration: var(--tw-duration, var(--default-transition-duration));
  }
  .duration-150 {
    --tw-duration: 150ms;
    transition-duration: 150ms;
  }
  .select-none {
    -webkit-user-select: none;
    user-select: none;
  }
  .hover\:animate-bounce {
    &:hover {
      @media (hover: hover) {
        animation: var(--animate-bounce);
      }
    }
  }
  .sm\:-top-49 {
    @media (width >= 40rem) {
      top: calc(var(--spacing) * -49);
    }
  }
  .sm\:-top-51 {
    @media (width >= 40rem) {
      top: calc(var(--spacing) * -51);
    }
  }
  .sm\:-top-52 {
    @media (width >= 40rem) {
      top: calc(var(--spacing) * -52);
    }
  }
  .sm\:-top-58 {
    @media (width >= 40rem) {
      top: calc(var(--spacing) * -58);
    }
  }
  .sm\:col-span-4 {
    @media (width >= 40rem) {
      grid-column: span 4 / span 4;
    }
  }
  .sm\:col-span-6 {
    @media (width >= 40rem) {
      grid-column: span 6 / span 6;
    }
  }
  .sm\:block {
    @media (width >= 40rem) {
      display: block;
    }
  }
  .sm\:hidden {
    @media (width >= 40rem) {
      display: none;
    }
  }
  .sm\:aspect-auto {
    @media (width >= 40rem) {
      aspect-ratio: auto;
    }
  }
  .sm\:h-\[371px\] {
    @media (width >= 40rem) {
      height: 371px;
    }
  }
  .sm\:w-22 {
    @media (width >= 40rem) {
      width: calc(var(--spacing) * 22);
    }
  }
  .sm\:w-36 {
    @media (width >= 40rem) {
      width: calc(var(--spacing) * 36);
    }
  }
  .sm\:w-44 {
    @media (width >= 40rem) {
      width: calc(var(--spacing) * 44);
    }
  }
  .sm\:w-45 {
    @media (width >= 40rem) {
      width: calc(var(--spacing) * 45);
    }
  }
  .sm\:w-68 {
    @media (width >= 40rem) {
      width: calc(var(--spacing) * 68);
    }
  }
  .sm\:w-72 {
    @media (width >= 40rem) {
      width: calc(var(--spacing) * 72);
    }
  }
  .sm\:w-82 {
    @media (width >= 40rem) {
      width: calc(var(--spacing) * 82);
    }
  }
  .sm\:w-100 {
    @media (width >= 40rem) {
      width: calc(var(--spacing) * 100);
    }
  }
  .sm\:w-\[calc\(50\%-8px\)\] {
    @media (width >= 40rem) {
      width: calc(50% - 8px);
    }
  }
  .sm\:grid-cols-12 {
    @media (width >= 40rem) {
      grid-template-columns: repeat(12, minmax(0, 1fr));
    }
  }
  .sm\:object-cover {
    @media (width >= 40rem) {
      object-fit: cover;
    }
  }
  .sm\:object-\[center_-20px\] {
    @media (width >= 40rem) {
      object-position: center -20px;
    }
  }
  .sm\:object-\[center_-100px\] {
    @media (width >= 40rem) {
      object-position: center -100px;
    }
  }
  .sm\:pb-20 {
    @media (width >= 40rem) {
      padding-bottom: calc(var(--spacing) * 20);
    }
  }
  .sm\:\!text-5xl {
    @media (width >= 40rem) {
      font-size: var(--text-5xl) !important;
      line-height: var(--tw-leading, var(--text-5xl--line-height)) !important;
    }
  }
  .sm\:\!text-base {
    @media (width >= 40rem) {
      font-size: var(--text-base) !important;
      line-height: var(--tw-leading, var(--text-base--line-height)) !important;
    }
  }
  .sm\:text-base {
    @media (width >= 40rem) {
      font-size: var(--text-base);
      line-height: var(--tw-leading, var(--text-base--line-height));
    }
  }
  .sm\:\!text-\[60px\] {
    @media (width >= 40rem) {
      font-size: 60px !important;
    }
  }
  .sm\:text-\[150px\]\! {
    @media (width >= 40rem) {
      font-size: 150px !important;
    }
  }
  .md\:-top-53 {
    @media (width >= 48rem) {
      top: calc(var(--spacing) * -53);
    }
  }
  .md\:-top-55 {
    @media (width >= 48rem) {
      top: calc(var(--spacing) * -55);
    }
  }
  .md\:-top-56 {
    @media (width >= 48rem) {
      top: calc(var(--spacing) * -56);
    }
  }
  .md\:-top-59 {
    @media (width >= 48rem) {
      top: calc(var(--spacing) * -59);
    }
  }
  .md\:top-20 {
    @media (width >= 48rem) {
      top: calc(var(--spacing) * 20);
    }
  }
  .md\:\!mt-26 {
    @media (width >= 48rem) {
      margin-top: calc(var(--spacing) * 26) !important;
    }
  }
  .md\:mt-0 {
    @media (width >= 48rem) {
      margin-top: calc(var(--spacing) * 0);
    }
  }
  .md\:mt-10 {
    @media (width >= 48rem) {
      margin-top: calc(var(--spacing) * 10);
    }
  }
  .md\:\!mb-\[9\.10px\] {
    @media (width >= 48rem) {
      margin-bottom: 9.10px !important;
    }
  }
  .md\:\!flex {
    @media (width >= 48rem) {
      display: flex !important;
    }
  }
  .md\:\!hidden {
    @media (width >= 48rem) {
      display: none !important;
    }
  }
  .md\:block {
    @media (width >= 48rem) {
      display: block;
    }
  }
  .md\:flex {
    @media (width >= 48rem) {
      display: flex;
    }
  }
  .md\:h-60 {
    @media (width >= 48rem) {
      height: calc(var(--spacing) * 60);
    }
  }
  .md\:h-100 {
    @media (width >= 48rem) {
      height: calc(var(--spacing) * 100);
    }
  }
  .md\:h-\[1113px\] {
    @media (width >= 48rem) {
      height: 1113px;
    }
  }
  .md\:h-\[1203px\] {
    @media (width >= 48rem) {
      height: 1203px;
    }
  }
  .md\:h-\[calc\(100\%-25px\)\] {
    @media (width >= 48rem) {
      height: calc(100% - 25px);
    }
  }
  .md\:h-\[calc\(100\%-48px\)\] {
    @media (width >= 48rem) {
      height: calc(100% - 48px);
    }
  }
  .md\:h-screen {
    @media (width >= 48rem) {
      height: 100vh;
    }
  }
  .md\:w-24 {
    @media (width >= 48rem) {
      width: calc(var(--spacing) * 24);
    }
  }
  .md\:w-30 {
    @media (width >= 48rem) {
      width: calc(var(--spacing) * 30);
    }
  }
  .md\:w-46 {
    @media (width >= 48rem) {
      width: calc(var(--spacing) * 46);
    }
  }
  .md\:w-60 {
    @media (width >= 48rem) {
      width: calc(var(--spacing) * 60);
    }
  }
  .md\:w-74 {
    @media (width >= 48rem) {
      width: calc(var(--spacing) * 74);
    }
  }
  .md\:w-76 {
    @media (width >= 48rem) {
      width: calc(var(--spacing) * 76);
    }
  }
  .md\:w-82 {
    @media (width >= 48rem) {
      width: calc(var(--spacing) * 82);
    }
  }
  .md\:w-88 {
    @media (width >= 48rem) {
      width: calc(var(--spacing) * 88);
    }
  }
  .md\:w-120 {
    @media (width >= 48rem) {
      width: calc(var(--spacing) * 120);
    }
  }
  .md\:flex-row {
    @media (width >= 48rem) {
      flex-direction: row;
    }
  }
  .md\:items-center {
    @media (width >= 48rem) {
      align-items: center;
    }
  }
  .md\:items-start {
    @media (width >= 48rem) {
      align-items: flex-start;
    }
  }
  .md\:gap-4 {
    @media (width >= 48rem) {
      gap: calc(var(--spacing) * 4);
    }
  }
  .md\:\!p-10 {
    @media (width >= 48rem) {
      padding: calc(var(--spacing) * 10) !important;
    }
  }
  .md\:px-10 {
    @media (width >= 48rem) {
      padding-inline: calc(var(--spacing) * 10);
    }
  }
  .md\:\!pt-\[148px\] {
    @media (width >= 48rem) {
      padding-top: 148px !important;
    }
  }
  .md\:\!pt-\[227px\] {
    @media (width >= 48rem) {
      padding-top: 227px !important;
    }
  }
  .md\:pt-15 {
    @media (width >= 48rem) {
      padding-top: calc(var(--spacing) * 15);
    }
  }
  .md\:pt-40 {
    @media (width >= 48rem) {
      padding-top: calc(var(--spacing) * 40);
    }
  }
  .md\:pt-\[137px\] {
    @media (width >= 48rem) {
      padding-top: 137px;
    }
  }
  .md\:\!pb-0 {
    @media (width >= 48rem) {
      padding-bottom: calc(var(--spacing) * 0) !important;
    }
  }
  .md\:\!pb-\[134px\] {
    @media (width >= 48rem) {
      padding-bottom: 134px !important;
    }
  }
  .md\:text-start {
    @media (width >= 48rem) {
      text-align: start;
    }
  }
  .md\:\!text-5xl {
    @media (width >= 48rem) {
      font-size: var(--text-5xl) !important;
      line-height: var(--tw-leading, var(--text-5xl--line-height)) !important;
    }
  }
  .md\:\!text-xl {
    @media (width >= 48rem) {
      font-size: var(--text-xl) !important;
      line-height: var(--tw-leading, var(--text-xl--line-height)) !important;
    }
  }
  .md\:text-3xl {
    @media (width >= 48rem) {
      font-size: var(--text-3xl);
      line-height: var(--tw-leading, var(--text-3xl--line-height));
    }
  }
  .md\:text-4xl {
    @media (width >= 48rem) {
      font-size: var(--text-4xl);
      line-height: var(--tw-leading, var(--text-4xl--line-height));
    }
  }
  .md\:\!text-\[56px\] {
    @media (width >= 48rem) {
      font-size: 56px !important;
    }
  }
  .md\:\!text-\[80px\] {
    @media (width >= 48rem) {
      font-size: 80px !important;
    }
  }
  .md\:leading-\[53\.76px\] {
    @media (width >= 48rem) {
      --tw-leading: 53.76px;
      line-height: 53.76px;
    }
  }
  .md\:leading-\[54\.88px\] {
    @media (width >= 48rem) {
      --tw-leading: 54.88px;
      line-height: 54.88px;
    }
  }
  .lg\:top-50 {
    @media (width >= 64rem) {
      top: calc(var(--spacing) * 50);
    }
  }
  .lg\:top-60 {
    @media (width >= 64rem) {
      top: calc(var(--spacing) * 60);
    }
  }
  .lg\:top-72 {
    @media (width >= 64rem) {
      top: calc(var(--spacing) * 72);
    }
  }
  .lg\:top-84 {
    @media (width >= 64rem) {
      top: calc(var(--spacing) * 84);
    }
  }
  .lg\:\!mt-\[45px\] {
    @media (width >= 64rem) {
      margin-top: 45px !important;
    }
  }
  .lg\:\!mt-\[102\.22px\] {
    @media (width >= 64rem) {
      margin-top: 102.22px !important;
    }
  }
  .lg\:mt-0 {
    @media (width >= 64rem) {
      margin-top: calc(var(--spacing) * 0);
    }
  }
  .lg\:mt-7 {
    @media (width >= 64rem) {
      margin-top: calc(var(--spacing) * 7);
    }
  }
  .lg\:mt-\[43\.19px\] {
    @media (width >= 64rem) {
      margin-top: 43.19px;
    }
  }
  .lg\:\!mb-\[40px\] {
    @media (width >= 64rem) {
      margin-bottom: 40px !important;
    }
  }
  .lg\:\!mb-\[48px\] {
    @media (width >= 64rem) {
      margin-bottom: 48px !important;
    }
  }
  .lg\:mb-20 {
    @media (width >= 64rem) {
      margin-bottom: calc(var(--spacing) * 20);
    }
  }
  .lg\:mb-\[178px\] {
    @media (width >= 64rem) {
      margin-bottom: 178px;
    }
  }
  .lg\:\!block {
    @media (width >= 64rem) {
      display: block !important;
    }
  }
  .lg\:\!hidden {
    @media (width >= 64rem) {
      display: none !important;
    }
  }
  .lg\:block {
    @media (width >= 64rem) {
      display: block;
    }
  }
  .lg\:hidden {
    @media (width >= 64rem) {
      display: none;
    }
  }
  .lg\:\!h-\[319px\] {
    @media (width >= 64rem) {
      height: 319px !important;
    }
  }
  .lg\:h-242 {
    @media (width >= 64rem) {
      height: calc(var(--spacing) * 242);
    }
  }
  .lg\:h-\[64px\] {
    @media (width >= 64rem) {
      height: 64px;
    }
  }
  .lg\:h-\[371px\] {
    @media (width >= 64rem) {
      height: 371px;
    }
  }
  .lg\:h-\[498px\] {
    @media (width >= 64rem) {
      height: 498px;
    }
  }
  .lg\:h-\[952\.98px\] {
    @media (width >= 64rem) {
      height: 952.98px;
    }
  }
  .lg\:h-\[956px\] {
    @media (width >= 64rem) {
      height: 956px;
    }
  }
  .lg\:h-\[1088\.02px\] {
    @media (width >= 64rem) {
      height: 1088.02px;
    }
  }
  .lg\:h-\[calc\(100\%-80px\)\] {
    @media (width >= 64rem) {
      height: calc(100% - 80px);
    }
  }
  .lg\:h-\[calc\(100\%-230px\)\] {
    @media (width >= 64rem) {
      height: calc(100% - 230px);
    }
  }
  .lg\:h-auto {
    @media (width >= 64rem) {
      height: auto;
    }
  }
  .lg\:h-full {
    @media (width >= 64rem) {
      height: 100%;
    }
  }
  .lg\:\!w-\[636px\] {
    @media (width >= 64rem) {
      width: 636px !important;
    }
  }
  .lg\:\!w-\[calc\(35\%-8px\)\] {
    @media (width >= 64rem) {
      width: calc(35% - 8px) !important;
    }
  }
  .lg\:w-50 {
    @media (width >= 64rem) {
      width: calc(var(--spacing) * 50);
    }
  }
  .lg\:w-58 {
    @media (width >= 64rem) {
      width: calc(var(--spacing) * 58);
    }
  }
  .lg\:w-62 {
    @media (width >= 64rem) {
      width: calc(var(--spacing) * 62);
    }
  }
  .lg\:w-80 {
    @media (width >= 64rem) {
      width: calc(var(--spacing) * 80);
    }
  }
  .lg\:w-88 {
    @media (width >= 64rem) {
      width: calc(var(--spacing) * 88);
    }
  }
  .lg\:w-94 {
    @media (width >= 64rem) {
      width: calc(var(--spacing) * 94);
    }
  }
  .lg\:w-116 {
    @media (width >= 64rem) {
      width: calc(var(--spacing) * 116);
    }
  }
  .lg\:w-\[304\.95px\] {
    @media (width >= 64rem) {
      width: 304.95px;
    }
  }
  .lg\:w-\[557px\] {
    @media (width >= 64rem) {
      width: 557px;
    }
  }
  .lg\:w-\[661px\] {
    @media (width >= 64rem) {
      width: 661px;
    }
  }
  .lg\:w-\[calc\(30\%-8px\)\] {
    @media (width >= 64rem) {
      width: calc(30% - 8px);
    }
  }
  .lg\:w-\[calc\(30\%-16px\)\] {
    @media (width >= 64rem) {
      width: calc(30% - 16px);
    }
  }
  .lg\:w-\[calc\(70\%-8px\)\] {
    @media (width >= 64rem) {
      width: calc(70% - 8px);
    }
  }
  .lg\:w-auto {
    @media (width >= 64rem) {
      width: auto;
    }
  }
  .lg\:flex-col {
    @media (width >= 64rem) {
      flex-direction: column;
    }
  }
  .lg\:flex-row {
    @media (width >= 64rem) {
      flex-direction: row;
    }
  }
  .lg\:items-end {
    @media (width >= 64rem) {
      align-items: flex-end;
    }
  }
  .lg\:items-start {
    @media (width >= 64rem) {
      align-items: flex-start;
    }
  }
  .lg\:justify-between {
    @media (width >= 64rem) {
      justify-content: space-between;
    }
  }
  .lg\:justify-end {
    @media (width >= 64rem) {
      justify-content: flex-end;
    }
  }
  .lg\:gap-0 {
    @media (width >= 64rem) {
      gap: calc(var(--spacing) * 0);
    }
  }
  .lg\:rounded-\[48px\] {
    @media (width >= 64rem) {
      border-radius: 48px;
    }
  }
  .lg\:object-\[center_-20px\] {
    @media (width >= 64rem) {
      object-position: center -20px;
    }
  }
  .lg\:px-12 {
    @media (width >= 64rem) {
      padding-inline: calc(var(--spacing) * 12);
    }
  }
  .lg\:\!pt-20 {
    @media (width >= 64rem) {
      padding-top: calc(var(--spacing) * 20) !important;
    }
  }
  .lg\:pt-10 {
    @media (width >= 64rem) {
      padding-top: calc(var(--spacing) * 10);
    }
  }
  .lg\:pt-\[51px\] {
    @media (width >= 64rem) {
      padding-top: 51px;
    }
  }
  .lg\:\!pr-10 {
    @media (width >= 64rem) {
      padding-right: calc(var(--spacing) * 10) !important;
    }
  }
  .lg\:pr-8 {
    @media (width >= 64rem) {
      padding-right: calc(var(--spacing) * 8);
    }
  }
  .lg\:pr-15 {
    @media (width >= 64rem) {
      padding-right: calc(var(--spacing) * 15);
    }
  }
  .lg\:\!pb-10 {
    @media (width >= 64rem) {
      padding-bottom: calc(var(--spacing) * 10) !important;
    }
  }
  .lg\:pb-0 {
    @media (width >= 64rem) {
      padding-bottom: calc(var(--spacing) * 0);
    }
  }
  .lg\:pb-\[32\.05px\] {
    @media (width >= 64rem) {
      padding-bottom: 32.05px;
    }
  }
  .lg\:pb-\[43\.3px\] {
    @media (width >= 64rem) {
      padding-bottom: 43.3px;
    }
  }
  .lg\:\!pl-12 {
    @media (width >= 64rem) {
      padding-left: calc(var(--spacing) * 12) !important;
    }
  }
  .lg\:pl-10 {
    @media (width >= 64rem) {
      padding-left: calc(var(--spacing) * 10);
    }
  }
  .lg\:text-start {
    @media (width >= 64rem) {
      text-align: start;
    }
  }
  .lg\:\!text-2xl {
    @media (width >= 64rem) {
      font-size: var(--text-2xl) !important;
      line-height: var(--tw-leading, var(--text-2xl--line-height)) !important;
    }
  }
  .lg\:\!text-lg {
    @media (width >= 64rem) {
      font-size: var(--text-lg) !important;
      line-height: var(--tw-leading, var(--text-lg--line-height)) !important;
    }
  }
  .lg\:\!text-xl {
    @media (width >= 64rem) {
      font-size: var(--text-xl) !important;
      line-height: var(--tw-leading, var(--text-xl--line-height)) !important;
    }
  }
  .lg\:text-xl {
    @media (width >= 64rem) {
      font-size: var(--text-xl);
      line-height: var(--tw-leading, var(--text-xl--line-height));
    }
  }
  .lg\:\!text-\[40px\] {
    @media (width >= 64rem) {
      font-size: 40px !important;
    }
  }
  .lg\:\!text-\[48px\] {
    @media (width >= 64rem) {
      font-size: 48px !important;
    }
  }
  .lg\:\!text-\[64px\] {
    @media (width >= 64rem) {
      font-size: 64px !important;
    }
  }
  .lg\:\!text-\[104px\] {
    @media (width >= 64rem) {
      font-size: 104px !important;
    }
  }
  .lg\:text-\[52\.88px\] {
    @media (width >= 64rem) {
      font-size: 52.88px;
    }
  }
  .lg\:text-\[55px\] {
    @media (width >= 64rem) {
      font-size: 55px;
    }
  }
  .lg\:text-\[140px\]\! {
    @media (width >= 64rem) {
      font-size: 140px !important;
    }
  }
  .lg\:\!leading-\[28px\] {
    @media (width >= 64rem) {
      --tw-leading: 28px !important;
      line-height: 28px !important;
    }
  }
  .lg\:\!leading-\[32px\] {
    @media (width >= 64rem) {
      --tw-leading: 32px !important;
      line-height: 32px !important;
    }
  }
  .lg\:\!leading-\[48px\] {
    @media (width >= 64rem) {
      --tw-leading: 48px !important;
      line-height: 48px !important;
    }
  }
  .lg\:\!leading-\[60px\] {
    @media (width >= 64rem) {
      --tw-leading: 60px !important;
      line-height: 60px !important;
    }
  }
  .lg\:\!leading-\[72px\] {
    @media (width >= 64rem) {
      --tw-leading: 72px !important;
      line-height: 72px !important;
    }
  }
  .lg\:leading-\[25\.6px\] {
    @media (width >= 64rem) {
      --tw-leading: 25.6px;
      line-height: 25.6px;
    }
  }
  .lg\:leading-\[53\.76px\] {
    @media (width >= 64rem) {
      --tw-leading: 53.76px;
      line-height: 53.76px;
    }
  }
  .lg\:leading-\[53\.76px\]\! {
    @media (width >= 64rem) {
      --tw-leading: 53.76px !important;
      line-height: 53.76px !important;
    }
  }
  .lg\:\!tracking-\[0\.4px\] {
    @media (width >= 64rem) {
      --tw-tracking: 0.4px !important;
      letter-spacing: 0.4px !important;
    }
  }
  .lg\:tracking-\[0\.64px\] {
    @media (width >= 64rem) {
      --tw-tracking: 0.64px;
      letter-spacing: 0.64px;
    }
  }
  .xl\:top-68 {
    @media (width >= 80rem) {
      top: calc(var(--spacing) * 68);
    }
  }
  .xl\:top-70 {
    @media (width >= 80rem) {
      top: calc(var(--spacing) * 70);
    }
  }
  .xl\:top-76 {
    @media (width >= 80rem) {
      top: calc(var(--spacing) * 76);
    }
  }
  .xl\:mt-0 {
    @media (width >= 80rem) {
      margin-top: calc(var(--spacing) * 0);
    }
  }
  .xl\:mt-30 {
    @media (width >= 80rem) {
      margin-top: calc(var(--spacing) * 30);
    }
  }
  .xl\:block {
    @media (width >= 80rem) {
      display: block;
    }
  }
  .xl\:\!h-\[654px\] {
    @media (width >= 80rem) {
      height: 654px !important;
    }
  }
  .xl\:h-\[179\.39px\] {
    @media (width >= 80rem) {
      height: 179.39px;
    }
  }
  .xl\:h-\[1076px\] {
    @media (width >= 80rem) {
      height: 1076px;
    }
  }
  .xl\:h-auto {
    @media (width >= 80rem) {
      height: auto;
    }
  }
  .xl\:\!w-\[646px\] {
    @media (width >= 80rem) {
      width: 646px !important;
    }
  }
  .xl\:w-\[223\.82px\] {
    @media (width >= 80rem) {
      width: 223.82px;
    }
  }
  .xl\:w-\[305px\] {
    @media (width >= 80rem) {
      width: 305px;
    }
  }
  .xl\:w-auto {
    @media (width >= 80rem) {
      width: auto;
    }
  }
  .xl\:w-full {
    @media (width >= 80rem) {
      width: 100%;
    }
  }
  .xl\:justify-start {
    @media (width >= 80rem) {
      justify-content: flex-start;
    }
  }
  .xl\:\!pr-\[45\.74px\] {
    @media (width >= 80rem) {
      padding-right: 45.74px !important;
    }
  }
  .xl\:\!pl-\[49px\] {
    @media (width >= 80rem) {
      padding-left: 49px !important;
    }
  }
  .xl\:\!text-xl {
    @media (width >= 80rem) {
      font-size: var(--text-xl) !important;
      line-height: var(--tw-leading, var(--text-xl--line-height)) !important;
    }
  }
  .xl\:\!text-\[30px\] {
    @media (width >= 80rem) {
      font-size: 30px !important;
    }
  }
  .xl\:\!text-\[56px\] {
    @media (width >= 80rem) {
      font-size: 56px !important;
    }
  }
  .xl\:text-\[192px\]\! {
    @media (width >= 80rem) {
      font-size: 192px !important;
    }
  }
  .xl\:\!leading-\[27\.14px\] {
    @media (width >= 80rem) {
      --tw-leading: 27.14px !important;
      line-height: 27.14px !important;
    }
  }
  .xl\:\!tracking-\[0\.9px\] {
    @media (width >= 80rem) {
      --tw-tracking: 0.9px !important;
      letter-spacing: 0.9px !important;
    }
  }
  .\32 xl\:block {
    @media (width >= 96rem) {
      display: block;
    }
  }
  .\32 xl\:h-\[304px\] {
    @media (width >= 96rem) {
      height: 304px;
    }
  }
  .\32 xl\:\!w-\[469px\] {
    @media (width >= 96rem) {
      width: 469px !important;
    }
  }
  .\32 xl\:\!w-\[471px\] {
    @media (width >= 96rem) {
      width: 471px !important;
    }
  }
  .\32 xl\:w-\[316px\] {
    @media (width >= 96rem) {
      width: 316px;
    }
  }
  .\32 xl\:w-\[357px\] {
    @media (width >= 96rem) {
      width: 357px;
    }
  }
  .\32 xl\:w-\[915px\] {
    @media (width >= 96rem) {
      width: 915px;
    }
  }
=======
  .tracking-\[0\.64px\] {
    --tw-tracking: 0.64px;
    letter-spacing: 0.64px;
  }
  .tracking-\[0\.5084px\] {
    --tw-tracking: 0.5084px;
    letter-spacing: 0.5084px;
  }
  .tracking-\[1\.17045px\] {
    --tw-tracking: 1.17045px;
    letter-spacing: 1.17045px;
  }
  .\!text-\[\#191919\] {
    color: #191919 !important;
  }
  .\!text-\[\#717171\] {
    color: #717171 !important;
  }
  .\!text-\[\#C2B8FF\] {
    color: #C2B8FF !important;
  }
  .text-\[\#5438DC\] {
    color: #5438DC;
  }
  .text-\[\#717171\] {
    color: #717171;
  }
  .text-\[\#C2B8FF\] {
    color: #C2B8FF;
  }
  .opacity-100 {
    opacity: 100%;
  }
  .backdrop-blur-xl\! {
    --tw-backdrop-blur: blur(var(--blur-xl)) !important;
    -webkit-backdrop-filter: var(--tw-backdrop-blur,) var(--tw-backdrop-brightness,) var(--tw-backdrop-contrast,) var(--tw-backdrop-grayscale,) var(--tw-backdrop-hue-rotate,) var(--tw-backdrop-invert,) var(--tw-backdrop-opacity,) var(--tw-backdrop-saturate,) var(--tw-backdrop-sepia,) !important;
    backdrop-filter: var(--tw-backdrop-blur,) var(--tw-backdrop-brightness,) var(--tw-backdrop-contrast,) var(--tw-backdrop-grayscale,) var(--tw-backdrop-hue-rotate,) var(--tw-backdrop-invert,) var(--tw-backdrop-opacity,) var(--tw-backdrop-saturate,) var(--tw-backdrop-sepia,) !important;
  }
  .transition-opacity {
    transition-property: opacity;
    transition-timing-function: var(--tw-ease, var(--default-transition-timing-function));
    transition-duration: var(--tw-duration, var(--default-transition-duration));
  }
  .duration-150 {
    --tw-duration: 150ms;
    transition-duration: 150ms;
  }
  .select-none {
    -webkit-user-select: none;
    user-select: none;
  }
  .hover\:animate-bounce {
    &:hover {
      @media (hover: hover) {
        animation: var(--animate-bounce);
      }
    }
  }
>>>>>>> 30b6d323
}
body {
  font-family: "Poppins", sans-serif !important;
}
h1, h2, h3, h4, h5, h6 {
  font-family: "Poppins", sans-serif !important;
}
p {
  margin-bottom: 0px !important;
}
.section4::after {
  content: "";
  position: absolute;
  width: 200px;
  height: 200px;
  left: 50%;
  margin-left: -100px;
  top: -100px;
  border-radius: 50%;
  background-color: white;
}
.navbar-icon::before {
  content: '';
  display: flex;
  opacity: 60%;
  justify-content: center;
  align-items: center;
  width: 32px;
  height: 32px;
  background-image: url(/img/github_light.svg);
  background-repeat: no-repeat;
  background-size: contain;
}
html[data-theme='dark'] .navbar-icon::before {
  background-image: url(/img/github_dark.svg);
}
.navbar-icon:hover::before {
  opacity: 100%;
}
<<<<<<< HEAD
=======
.breadcrumbs__item>a {
  height: 19px;
}
[data-theme-variant='home'] {
  --ifm-color-primary: #5438DC;
  --ifm-color-primary-light: #C2B8FF;
  --ifm-color-primary-contrast: #ffffff;
}
[data-theme-variant='chrysalis'] {
  --ifm-color-primary: #049E96;
  --ifm-color-primary-light: #59EDE0;
  --ifm-color-primary-contrast: #ffffff;
}
[data-theme-variant='argus'] {
  --ifm-color-primary: #813ADF;
  --ifm-color-primary-light: #813ADF;
  --ifm-color-primary-contrast: #ffffff;
}
[data-theme-variant='razor'] {
  --ifm-color-primary: #649DCA;
  --ifm-color-primary-light: #649DCA;
  --ifm-color-primary-contrast: #ffffff;
}
[data-theme='dark'][data-theme-variant='futura'] {
  --ifm-color-primary: #936FB6;
  --ifm-color-primary-light: #FFF8E0;
  --ifm-color-primary-contrast: #ffffff;
}
[data-theme='light'][data-theme-variant='futura'] {
  --ifm-color-primary: #4B0082;
  --ifm-color-primary-light: #FFF8E0;
  --ifm-color-primary-contrast: #ffffff;
}
[data-theme='light'][data-theme-variant='comp'] {
  --ifm-color-primary: #F83C01;
  --ifm-color-primary-light: #FF8F71;
  --ifm-color-primary-contrast: #ffffff;
}
[data-theme='dark'][data-theme-variant='comp'] {
  --ifm-color-primary: #FF8F71;
  --ifm-color-primary-light: #FF8F71;
  --ifm-color-primary-contrast: #ffffff;
}
>>>>>>> 30b6d323
@property --tw-translate-x {
  syntax: "*";
  inherits: false;
  initial-value: 0;
}
@property --tw-translate-y {
  syntax: "*";
  inherits: false;
  initial-value: 0;
}
@property --tw-translate-z {
  syntax: "*";
  inherits: false;
  initial-value: 0;
}
@property --tw-scale-x {
  syntax: "*";
  inherits: false;
  initial-value: 1;
}
@property --tw-scale-y {
  syntax: "*";
  inherits: false;
  initial-value: 1;
}
@property --tw-scale-z {
  syntax: "*";
  inherits: false;
  initial-value: 1;
}
@property --tw-rotate-x {
  syntax: "*";
  inherits: false;
}
@property --tw-rotate-y {
  syntax: "*";
  inherits: false;
}
@property --tw-rotate-z {
  syntax: "*";
  inherits: false;
}
@property --tw-skew-x {
  syntax: "*";
  inherits: false;
}
@property --tw-skew-y {
  syntax: "*";
  inherits: false;
}
@property --tw-border-style {
  syntax: "*";
  inherits: false;
  initial-value: solid;
}
@property --tw-leading {
  syntax: "*";
  inherits: false;
}
@property --tw-font-weight {
  syntax: "*";
  inherits: false;
}
@property --tw-tracking {
  syntax: "*";
  inherits: false;
}
<<<<<<< HEAD
@property --tw-backdrop-blur {
  syntax: "*";
  inherits: false;
}
@property --tw-backdrop-brightness {
  syntax: "*";
  inherits: false;
}
@property --tw-backdrop-contrast {
  syntax: "*";
  inherits: false;
}
@property --tw-backdrop-grayscale {
  syntax: "*";
  inherits: false;
}
@property --tw-backdrop-hue-rotate {
  syntax: "*";
  inherits: false;
}
@property --tw-backdrop-invert {
  syntax: "*";
  inherits: false;
}
@property --tw-backdrop-opacity {
  syntax: "*";
  inherits: false;
}
@property --tw-backdrop-saturate {
  syntax: "*";
  inherits: false;
}
@property --tw-backdrop-sepia {
  syntax: "*";
  inherits: false;
}
@property --tw-duration {
  syntax: "*";
  inherits: false;
=======
@property --tw-outline-style {
  syntax: "*";
  inherits: false;
  initial-value: solid;
>>>>>>> 30b6d323
}
@keyframes bounce {
  0%, 100% {
    transform: translateY(-25%);
    animation-timing-function: cubic-bezier(0.8, 0, 1, 1);
  }
  50% {
    transform: none;
    animation-timing-function: cubic-bezier(0, 0, 0.2, 1);
  }
}
@keyframes blink {
  0%, 100% {
    opacity: 1;
  }
  50% {
    opacity: 0;
  }
}
@keyframes bounce {
  0%, 100% {
    transform: translateY(0);
  }
  50% {
    transform: translateY(-10px);
  }
}
@layer properties {
  @supports ((-webkit-hyphens: none) and (not (margin-trim: inline))) or ((-moz-orient: inline) and (not (color:rgb(from red r g b)))) {
    *, ::before, ::after, ::backdrop {
      --tw-translate-x: 0;
      --tw-translate-y: 0;
      --tw-translate-z: 0;
      --tw-scale-x: 1;
      --tw-scale-y: 1;
      --tw-scale-z: 1;
      --tw-rotate-x: initial;
      --tw-rotate-y: initial;
      --tw-rotate-z: initial;
      --tw-skew-x: initial;
      --tw-skew-y: initial;
      --tw-border-style: solid;
      --tw-leading: initial;
      --tw-font-weight: initial;
      --tw-tracking: initial;
      --tw-backdrop-blur: initial;
      --tw-backdrop-brightness: initial;
      --tw-backdrop-contrast: initial;
      --tw-backdrop-grayscale: initial;
      --tw-backdrop-hue-rotate: initial;
      --tw-backdrop-invert: initial;
      --tw-backdrop-opacity: initial;
      --tw-backdrop-saturate: initial;
      --tw-backdrop-sepia: initial;
      --tw-duration: initial;
    }
  }
}<|MERGE_RESOLUTION|>--- conflicted
+++ resolved
@@ -1,8 +1,4 @@
 /*! tailwindcss v4.1.5 | MIT License | https://tailwindcss.com */
-<<<<<<< HEAD
-=======
-/*! tailwindcss v4.1.5 | MIT License | https://tailwindcss.com */
->>>>>>> 30b6d323
 @layer properties;
 @layer theme, base, components, utilities;
 @layer theme {
@@ -34,13 +30,10 @@
     --font-weight-medium: 500;
     --font-weight-semibold: 600;
     --font-weight-bold: 700;
-<<<<<<< HEAD
     --animate-bounce: bounce 1s infinite;
     --blur-xl: 24px;
     --default-transition-duration: 150ms;
     --default-transition-timing-function: cubic-bezier(0.4, 0, 0.2, 1);
-=======
->>>>>>> 30b6d323
     --default-font-family: var(--font-sans);
     --default-mono-font-family: var(--font-mono);
     --animate-blink: blink 1s steps(1) infinite;
@@ -206,7 +199,6 @@
   .static {
     position: static;
   }
-<<<<<<< HEAD
   .inset-x-0 {
     inset-inline: calc(var(--spacing) * 0);
   }
@@ -228,45 +220,41 @@
   .top-6 {
     top: calc(var(--spacing) * 6);
   }
+  .top-8 {
+    top: calc(var(--spacing) * 8);
+  }
+  .top-\[-127px\] {
+    top: -127px;
+  }
+  .top-\[-138\.14px\] {
+    top: -138.14px;
+  }
+  .top-\[15px\] {
+    top: 15px;
+  }
+  .top-\[226\.18px\] {
+    top: 226.18px;
+  }
   .right-0 {
     right: calc(var(--spacing) * 0);
   }
+  .right-\[32\.05px\] {
+    right: 32.05px;
+  }
+  .right-\[44\.5px\] {
+    right: 44.5px;
+  }
+  .right-\[141px\] {
+    right: 141px;
+  }
+  .right-\[355\.44px\] {
+    right: 355.44px;
+  }
   .-bottom-118 {
     bottom: calc(var(--spacing) * -118);
-=======
-  .top-0 {
-    top: calc(var(--spacing) * 0);
-  }
-  .top-8 {
-    top: calc(var(--spacing) * 8);
-  }
-  .top-\[-127px\] {
-    top: -127px;
-  }
-  .top-\[-138\.14px\] {
-    top: -138.14px;
-  }
-  .top-\[15px\] {
-    top: 15px;
-  }
-  .top-\[226\.18px\] {
-    top: 226.18px;
-  }
-  .right-\[32\.05px\] {
-    right: 32.05px;
-  }
-  .right-\[44\.5px\] {
-    right: 44.5px;
-  }
-  .right-\[141px\] {
-    right: 141px;
-  }
-  .right-\[355\.44px\] {
-    right: 355.44px;
   }
   .bottom-\[-4\.74px\] {
     bottom: -4.74px;
->>>>>>> 30b6d323
   }
   .bottom-\[20px\] {
     bottom: 20px;
@@ -277,25 +265,23 @@
   .left-1\/2 {
     left: calc(1/2 * 100%);
   }
-<<<<<<< HEAD
+  .left-\[19px\] {
+    left: 19px;
+  }
+  .left-\[126\.5px\] {
+    left: 126.5px;
+  }
   .-z-10 {
     z-index: calc(10 * -1);
   }
   .z-10 {
     z-index: 10;
-=======
-  .left-\[19px\] {
-    left: 19px;
-  }
-  .left-\[126\.5px\] {
-    left: 126.5px;
   }
   .col-span-4 {
     grid-column: span 4 / span 4;
   }
   .col-span-6 {
     grid-column: span 6 / span 6;
->>>>>>> 30b6d323
   }
   .float-right {
     float: right;
@@ -324,33 +310,24 @@
   .mx-auto {
     margin-inline: auto;
   }
-<<<<<<< HEAD
   .my-16 {
     margin-block: calc(var(--spacing) * 16);
   }
   .\!mt-18 {
     margin-top: calc(var(--spacing) * 18) !important;
-=======
+  }
   .\!mt-\[30\.51px\] {
     margin-top: 30.51px !important;
   }
-  .\!mt-\[45px\] {
-    margin-top: 45px !important;
->>>>>>> 30b6d323
-  }
   .\!mt-\[40px\] {
     margin-top: 40px !important;
   }
   .\!mt-\[65px\] {
     margin-top: 65px !important;
   }
-  .\!mt-\[395\.82px\] {
-    margin-top: 395.82px !important;
-  }
   .mt-1 {
     margin-top: calc(var(--spacing) * 1);
   }
-<<<<<<< HEAD
   .mt-3 {
     margin-top: calc(var(--spacing) * 3);
   }
@@ -360,15 +337,6 @@
   .mt-4\! {
     margin-top: calc(var(--spacing) * 4) !important;
   }
-  .mt-6 {
-    margin-top: calc(var(--spacing) * 6);
-  }
-  .mt-10 {
-    margin-top: calc(var(--spacing) * 10);
-  }
-  .mt-10\! {
-    margin-top: calc(var(--spacing) * 10) !important;
-  }
   .mt-14 {
     margin-top: calc(var(--spacing) * 14);
   }
@@ -378,8 +346,6 @@
   .mt-60 {
     margin-top: calc(var(--spacing) * 60);
   }
-=======
->>>>>>> 30b6d323
   .mt-\[2px\] {
     margin-top: 2px;
   }
@@ -392,34 +358,14 @@
   .mt-\[36px\] {
     margin-top: 36px;
   }
-<<<<<<< HEAD
+  .mt-\[38px\] {
+    margin-top: 38px;
+  }
   .mt-\[40px\] {
     margin-top: 40px;
   }
   .mt-\[65px\] {
     margin-top: 65px;
-=======
-  .mt-\[38px\] {
-    margin-top: 38px;
-  }
-  .mt-\[40px\] {
-    margin-top: 40px;
-  }
-  .mt-\[38px\] {
-    margin-top: 38px;
-  }
-  .mt-\[40px\] {
-    margin-top: 40px;
-  }
-  .mt-\[43\.19px\] {
-    margin-top: 43.19px;
->>>>>>> 30b6d323
-  }
-  .mt-\[65px\] {
-    margin-top: 65px;
-  }
-  .mt-\[65px\] {
-    margin-top: 65px;
   }
   .mt-\[72\.9px\] {
     margin-top: 72.9px;
@@ -427,9 +373,6 @@
   .mt-\[99px\] {
     margin-top: 99px;
   }
-  .mt-\[99px\] {
-    margin-top: 99px;
-  }
   .mr-\[24px\] {
     margin-right: 24px;
   }
@@ -442,27 +385,27 @@
   .\!mb-0 {
     margin-bottom: calc(var(--spacing) * 0) !important;
   }
-<<<<<<< HEAD
   .\!mb-6 {
     margin-bottom: calc(var(--spacing) * 6) !important;
-=======
+  }
   .\!mb-10 {
     margin-bottom: calc(var(--spacing) * 10) !important;
   }
-  .\!mb-\[9\.10px\] {
-    margin-bottom: 9.10px !important;
-  }
   .\!mb-\[10\.17px\] {
     margin-bottom: 10.17px !important;
   }
+  .\!mb-\[21\.83px\] {
+    margin-bottom: 21.83px !important;
+  }
   .\!mb-\[38px\] {
     margin-bottom: 38px !important;
->>>>>>> 30b6d323
   }
   .\!mb-\[40px\] {
     margin-bottom: 40px !important;
   }
-<<<<<<< HEAD
+  .\!mb-\[160\.49px\] {
+    margin-bottom: 160.49px !important;
+  }
   .mb-2 {
     margin-bottom: calc(var(--spacing) * 2);
   }
@@ -471,21 +414,12 @@
   }
   .mb-20 {
     margin-bottom: calc(var(--spacing) * 20);
-=======
-  .\!mb-\[48px\] {
-    margin-bottom: 48px !important;
-  }
-  .\!mb-\[160\.49px\] {
-    margin-bottom: 160.49px !important;
->>>>>>> 30b6d323
   }
   .mb-\[20\.06px\] {
     margin-bottom: 20.06px;
   }
   .mb-\[24px\] {
     margin-bottom: 24px;
-<<<<<<< HEAD
-=======
   }
   .mb-\[25px\] {
     margin-bottom: 25px;
@@ -498,21 +432,6 @@
   }
   .mb-\[64\.94px\] {
     margin-bottom: 64.94px;
->>>>>>> 30b6d323
-  }
-  .mb-\[25px\] {
-    margin-bottom: 25px;
-  }
-<<<<<<< HEAD
-  .mb-\[64\.94px\] {
-    margin-bottom: 64.94px;
-=======
-  .mb-\[80px\] {
-    margin-bottom: 80px;
-  }
-  .mb-\[178px\] {
-    margin-bottom: 178px;
->>>>>>> 30b6d323
   }
   .ml-\[9\.62px\] {
     margin-left: 9.62px;
@@ -541,12 +460,9 @@
   .grid {
     display: grid;
   }
-<<<<<<< HEAD
   .hidden {
     display: none;
   }
-=======
->>>>>>> 30b6d323
   .inline {
     display: inline;
   }
@@ -558,10 +474,6 @@
   }
   .table {
     display: table;
-  }
-<<<<<<< HEAD
-  .aspect-square {
-    aspect-ratio: 1 / 1;
   }
   .size-26 {
     width: calc(var(--spacing) * 26);
@@ -573,18 +485,8 @@
   .h-30 {
     height: calc(var(--spacing) * 30);
   }
-  .h-\[10\%\] {
-    height: 10%;
-  }
-  .h-\[10px\] {
-    height: 10px;
-  }
-  .h-\[50\%\] {
-    height: 50%;
-=======
   .h-\[57px\] {
     height: 57px;
->>>>>>> 30b6d323
   }
   .h-\[60px\] {
     height: 60px;
@@ -592,16 +494,21 @@
   .h-\[72px\] {
     height: 72px;
   }
-  .h-\[72px\] {
-    height: 72px;
-  }
-  .h-\[93\.95px\] {
-    height: 93.95px;
-  }
   .h-\[108px\] {
     height: 108px;
   }
-<<<<<<< HEAD
+  .h-\[371px\] {
+    height: 371px;
+  }
+  .h-\[1021px\] {
+    height: 1021px;
+  }
+  .h-\[1078px\] {
+    height: 1078px;
+  }
+  .h-\[1171px\] {
+    height: 1171px;
+  }
   .h-full {
     height: 100%;
   }
@@ -611,9 +518,6 @@
   .w-0 {
     width: calc(var(--spacing) * 0);
   }
-  .w-18 {
-    width: calc(var(--spacing) * 18);
-  }
   .w-28 {
     width: calc(var(--spacing) * 28);
   }
@@ -622,36 +526,13 @@
   }
   .w-36 {
     width: calc(var(--spacing) * 36);
-=======
-  .h-\[179\.39px\] {
-    height: 179.39px;
-  }
-  .h-\[371px\] {
-    height: 371px;
-  }
-  .h-\[706px\] {
-    height: 706px;
->>>>>>> 30b6d323
   }
   .w-38 {
     width: calc(var(--spacing) * 38);
   }
-<<<<<<< HEAD
   .w-43 {
     width: calc(var(--spacing) * 43);
   }
-  .w-44 {
-    width: calc(var(--spacing) * 44);
-  }
-  .w-48 {
-    width: calc(var(--spacing) * 48);
-  }
-  .w-50 {
-    width: calc(var(--spacing) * 50);
-  }
-  .w-54 {
-    width: calc(var(--spacing) * 54);
-  }
   .w-56 {
     width: calc(var(--spacing) * 56);
   }
@@ -670,70 +551,15 @@
   .w-\[2px\] {
     width: 2px;
   }
-  .w-\[50\%\] {
-    width: 50%;
-  }
   .w-\[100px\] {
     width: 100px;
-=======
-  .h-\[956px\] {
-    height: 956px;
-  }
-  .h-\[1021px\] {
-    height: 1021px;
-  }
-  .h-\[1076px\] {
-    height: 1076px;
-  }
-  .h-\[1078px\] {
-    height: 1078px;
-  }
-  .h-\[1088\.02px\] {
-    height: 1088.02px;
-  }
-  .h-\[1113px\] {
-    height: 1113px;
-  }
-  .h-\[1171px\] {
-    height: 1171px;
-  }
-  .h-\[1203px\] {
-    height: 1203px;
-  }
-  .h-screen {
-    height: 100vh;
->>>>>>> 30b6d323
-  }
-  .w-74 {
-    width: calc(var(--spacing) * 74);
-  }
-  .w-88 {
-    width: calc(var(--spacing) * 88);
-  }
-  .w-\[100px\] {
-    width: 100px;
   }
   .w-\[100vw\] {
     width: 100vw;
   }
-  .w-\[117\.3px\] {
-    width: 117.3px;
-  }
   .w-\[223\.18px\] {
     width: 223.18px;
   }
-<<<<<<< HEAD
-=======
-  .w-\[223\.82px\] {
-    width: 223.82px;
-  }
-  .w-\[230\.04px\] {
-    width: 230.04px;
-  }
-  .w-\[304\.95px\] {
-    width: 304.95px;
-  }
->>>>>>> 30b6d323
   .w-\[305px\] {
     width: 305px;
   }
@@ -752,19 +578,9 @@
   .max-w-screen-xl {
     max-width: var(--breakpoint-xl);
   }
-<<<<<<< HEAD
-=======
   .basis-\[402\.05px\] {
     flex-basis: 402.05px;
   }
-  .border-collapse {
-    border-collapse: collapse;
-  }
-  .-translate-x-1 {
-    --tw-translate-x: calc(var(--spacing) * -1);
-    translate: var(--tw-translate-x) var(--tw-translate-y);
-  }
->>>>>>> 30b6d323
   .-translate-x-1\/2 {
     --tw-translate-x: calc(calc(1/2 * 100%) * -1);
     translate: var(--tw-translate-x) var(--tw-translate-y);
@@ -792,18 +608,12 @@
   .cursor-pointer {
     cursor: pointer;
   }
-  .grid-cols-1 {
-    grid-template-columns: repeat(1, minmax(0, 1fr));
+  .grid-cols-12 {
+    grid-template-columns: repeat(12, minmax(0, 1fr));
   }
   .grid-rows-2 {
     grid-template-rows: repeat(2, minmax(0, 1fr));
   }
-  .grid-cols-12 {
-    grid-template-columns: repeat(12, minmax(0, 1fr));
-  }
-  .grid-rows-2 {
-    grid-template-rows: repeat(2, minmax(0, 1fr));
-  }
   .flex-col {
     flex-direction: column;
   }
@@ -816,15 +626,6 @@
   .place-content-between {
     place-content: space-between;
   }
-<<<<<<< HEAD
-=======
-  .flex-wrap {
-    flex-wrap: wrap;
-  }
-  .place-content-between {
-    place-content: space-between;
-  }
->>>>>>> 30b6d323
   .place-content-center {
     place-content: center;
   }
@@ -849,7 +650,6 @@
   .gap-1 {
     gap: calc(var(--spacing) * 1);
   }
-<<<<<<< HEAD
   .gap-2 {
     gap: calc(var(--spacing) * 2);
   }
@@ -864,9 +664,6 @@
   }
   .gap-\[16px\] {
     gap: 16px;
-=======
-  .gap-\[16px\] {
-    gap: 16px;
   }
   .gap-x-15 {
     column-gap: calc(var(--spacing) * 15);
@@ -879,15 +676,31 @@
   }
   .gap-x-\[10px\] {
     column-gap: 10px;
->>>>>>> 30b6d323
   }
   .gap-x-\[12px\] {
     column-gap: 12px;
   }
-<<<<<<< HEAD
+  .gap-x-\[31px\] {
+    column-gap: 31px;
+  }
+  .gap-x-\[460px\] {
+    column-gap: 460px;
+  }
+  .gap-y-\[7\.63px\] {
+    row-gap: 7.63px;
+  }
+  .gap-y-\[10\.17px\] {
+    row-gap: 10.17px;
+  }
+  .gap-y-\[10px\] {
+    row-gap: 10px;
+  }
   .gap-y-\[11px\] {
     row-gap: 11px;
   }
+  .gap-y-\[127\.3px\] {
+    row-gap: 127.3px;
+  }
   .self-end {
     align-self: flex-end;
   }
@@ -899,79 +712,54 @@
   }
   .rounded-full {
     border-radius: calc(infinity * 1px);
-=======
-  .gap-x-\[31px\] {
-    column-gap: 31px;
-  }
-  .gap-x-\[490px\] {
-    column-gap: 490px;
-  }
-  .gap-y-\[7\.63px\] {
-    row-gap: 7.63px;
-  }
-  .gap-y-\[10\.17px\] {
-    row-gap: 10.17px;
-  }
-  .gap-y-\[10px\] {
-    row-gap: 10px;
-  }
-  .gap-y-\[11px\] {
-    row-gap: 11px;
-  }
-  .gap-y-\[127\.3px\] {
-    row-gap: 127.3px;
-  }
-  .self-end {
-    align-self: flex-end;
-  }
-  .rounded-\[24px\] {
-    border-radius: 24px;
   }
   .rounded-b-\[24px\] {
     border-bottom-right-radius: 24px;
     border-bottom-left-radius: 24px;
->>>>>>> 30b6d323
   }
   .border {
     border-style: var(--tw-border-style);
     border-width: 1px;
   }
-<<<<<<< HEAD
   .border-t-8 {
     border-top-style: var(--tw-border-style);
     border-top-width: 8px;
-=======
-  .bg-\[url\(\/img\/Section3\/background_dark\.webp\)\] {
-    background-image: url(/img/Section3/background_dark.webp);
-  }
-  .bg-\[url\(\/img\/Section3\/background_light\.webp\)\] {
-    background-image: url(/img/Section3/background_light.webp);
-  }
-  .bg-\[url\(\/img\/Section4\/mesh\.webp\)\] {
-    background-image: url(/img/Section4/mesh.webp);
-  }
-  .bg-\[url\(\/img\/Section4\/purple_bg\.svg\)\] {
-    background-image: url(/img/Section4/purple_bg.svg);
-  }
-  .bg-\[\#5438DC\] {
-    background-color: #5438DC;
-  }
-  .bg-\[\#151515\] {
-    background-color: #151515;
-  }
-  .bg-\[url\(\/img\/Footer\/background\.webp\)\] {
-    background-image: url(/img/Footer/background.webp);
->>>>>>> 30b6d323
   }
   .border-r-4 {
     border-right-style: var(--tw-border-style);
     border-right-width: 4px;
   }
-<<<<<<< HEAD
   .border-l-4 {
     border-left-style: var(--tw-border-style);
     border-left-width: 4px;
-=======
+  }
+  .border-r-transparent {
+    border-right-color: transparent;
+  }
+  .border-l-transparent {
+    border-left-color: transparent;
+  }
+  .bg-\[url\(\/img\/Footer\/background_dark\.webp\)\] {
+    background-image: url(/img/Footer/background_dark.webp);
+  }
+  .bg-\[url\(\/img\/Footer\/background_light\.webp\)\] {
+    background-image: url(/img/Footer/background_light.webp);
+  }
+  .bg-\[url\(\/img\/Section3\/background_dark\.webp\)\] {
+    background-image: url(/img/Section3/background_dark.webp);
+  }
+  .bg-\[url\(\/img\/Section3\/background_light\.webp\)\] {
+    background-image: url(/img/Section3/background_light.webp);
+  }
+  .bg-\[url\(\/img\/Section4\/mesh\.webp\)\] {
+    background-image: url(/img/Section4/mesh.webp);
+  }
+  .bg-\[url\(\/img\/Section4\/purple_bg\.svg\)\] {
+    background-image: url(/img/Section4/purple_bg.svg);
+  }
+  .bg-\[url\(\/img\/Section5\/fifth_background_dark\.webp\)\] {
+    background-image: url(/img/Section5/fifth_background_dark.webp);
+  }
   .bg-\[url\(\/img\/Section5\/fifth_background_light\.webp\)\] {
     background-image: url(/img/Section5/fifth_background_light.webp);
   }
@@ -981,73 +769,24 @@
   .bg-\[url\(\/img\/background_dark\.webp\)\] {
     background-image: url(/img/background_dark.webp);
   }
-  .bg-\[url\(\/img\/Section5\/fifth_background\.webp\)\] {
-    background-image: url(/img/Section5/fifth_background.webp);
-  }
-  .bg-\[url\(\/img\/Section7\/seventh_background\.webp\)\] {
-    background-image: url(/img/Section7/seventh_background.webp);
-  }
-  .bg-\[url\(\/img\/Section8\/eighth_background\.webp\)\] {
-    background-image: url(/img/Section8/eighth_background.webp);
->>>>>>> 30b6d323
-  }
-  .border-r-transparent {
-    border-right-color: transparent;
-  }
-  .border-l-transparent {
-    border-left-color: transparent;
-  }
-  .bg-\[url\(\/img\/Section3\/background_dark\.webp\)\] {
-    background-image: url(/img/Section3/background_dark.webp);
-  }
-  .bg-\[url\(\/img\/Section3\/background_light\.webp\)\] {
-    background-image: url(/img/Section3/background_light.webp);
-  }
-  .bg-\[url\(\/img\/Section4\/mesh\.webp\)\] {
-    background-image: url(/img/Section4/mesh.webp);
-  }
-  .bg-\[url\(\/img\/Section4\/purple_bg\.svg\)\] {
-    background-image: url(/img/Section4/purple_bg.svg);
-  }
-  .bg-\[url\(\/img\/Section5\/fifth_background_dark\.webp\)\] {
-    background-image: url(/img/Section5/fifth_background_dark.webp);
-  }
-  .bg-\[url\(\/img\/Section5\/fifth_background_light\.webp\)\] {
-    background-image: url(/img/Section5/fifth_background_light.webp);
-  }
-  .bg-\[url\(\/img\/Section8\/eighth_background\.webp\)\] {
-    background-image: url(/img/Section8/eighth_background.webp);
-  }
-  .bg-\[url\(\/img\/background_dark\.webp\)\] {
-    background-image: url(/img/background_dark.webp);
-  }
   .bg-\[url\(\/img\/background_light\.webp\)\] {
     background-image: url(/img/background_light.webp);
   }
   .bg-cover {
     background-size: cover;
   }
-<<<<<<< HEAD
   .bg-center {
     background-position: center;
-=======
+  }
   .bg-no-repeat {
     background-repeat: no-repeat;
   }
   .object-cover {
     object-fit: cover;
   }
-  .object-\[center_-20px\] {
-    object-position: center -20px;
-  }
-  .object-\[center_-100px\] {
-    object-position: center -100px;
->>>>>>> 30b6d323
-  }
   .\!p-0 {
     padding: calc(var(--spacing) * 0) !important;
   }
-<<<<<<< HEAD
   .\!p-6 {
     padding: calc(var(--spacing) * 6) !important;
   }
@@ -1063,75 +802,47 @@
   .\!pt-30 {
     padding-top: calc(var(--spacing) * 30) !important;
   }
+  .\!pt-67 {
+    padding-top: calc(var(--spacing) * 67) !important;
+  }
+  .\!pt-\[274\.77px\] {
+    padding-top: 274.77px !important;
+  }
   .pt-20 {
     padding-top: calc(var(--spacing) * 20);
   }
   .pt-24 {
     padding-top: calc(var(--spacing) * 24);
   }
+  .pt-\[57px\] {
+    padding-top: 57px;
+  }
   .pr-\[6px\] {
     padding-right: 6px;
-=======
-  .\!pt-67 {
-    padding-top: calc(var(--spacing) * 67) !important;
-  }
-  .\!pt-\[148px\] {
-    padding-top: 148px !important;
-  }
-  .\!pt-\[227px\] {
-    padding-top: 227px !important;
-  }
-  .\!pt-\[274\.77px\] {
-    padding-top: 274.77px !important;
-  }
-  .pt-\[57px\] {
-    padding-top: 57px;
-  }
-  .pt-\[60px\] {
-    padding-top: 60px;
-  }
-  .pt-\[137px\] {
-    padding-top: 137px;
-  }
-  .pt-\[196\.85px\] {
-    padding-top: 196.85px;
+  }
+  .pr-\[46px\] {
+    padding-right: 46px;
+  }
+  .pr-\[48\.5px\] {
+    padding-right: 48.5px;
+  }
+  .\!pb-0 {
+    padding-bottom: calc(var(--spacing) * 0) !important;
   }
   .\!pb-15 {
     padding-bottom: calc(var(--spacing) * 15) !important;
   }
-  .\!pb-\[134px\] {
-    padding-bottom: 134px !important;
-  }
-  .pr-\[46px\] {
-    padding-right: 46px;
-  }
-  .pr-\[48\.5px\] {
-    padding-right: 48.5px;
-  }
-  .\!pb-0 {
-    padding-bottom: calc(var(--spacing) * 0) !important;
-  }
-  .\!pb-15 {
-    padding-bottom: calc(var(--spacing) * 15) !important;
-  }
-  .\!pb-\[134px\] {
-    padding-bottom: 134px !important;
-  }
   .\!pb-\[152\.23px\] {
     padding-bottom: 152.23px !important;
   }
+  .pb-20 {
+    padding-bottom: calc(var(--spacing) * 20);
+  }
   .pb-\[50px\] {
     padding-bottom: 50px;
   }
   .pl-8 {
     padding-left: calc(var(--spacing) * 8);
->>>>>>> 30b6d323
-  }
-  .\!pb-0 {
-    padding-bottom: calc(var(--spacing) * 0) !important;
-  }
-  .pb-20 {
-    padding-bottom: calc(var(--spacing) * 20);
   }
   .text-center {
     text-align: center;
@@ -1139,38 +850,9 @@
   .text-right {
     text-align: right;
   }
-<<<<<<< HEAD
   .\!text-3xl {
     font-size: var(--text-3xl) !important;
     line-height: var(--tw-leading, var(--text-3xl--line-height)) !important;
-=======
-  .\!text-\[12\.71px\] {
-    font-size: 12.71px !important;
-  }
-  .\!text-\[20px\] {
-    font-size: 20px !important;
-  }
-  .\!text-\[24px\] {
-    font-size: 24px !important;
-  }
-  .\!text-\[25\.43px\] {
-    font-size: 25.43px !important;
-  }
-  .\!text-\[30px\] {
-    font-size: 30px !important;
-  }
-  .\!text-\[35\.6px\] {
-    font-size: 35.6px !important;
-  }
-  .\!text-\[40px\] {
-    font-size: 40px !important;
-  }
-  .\!text-\[48px\] {
-    font-size: 48px !important;
-  }
-  .\!text-\[56px\] {
-    font-size: 56px !important;
->>>>>>> 30b6d323
   }
   .\!text-base {
     font-size: var(--text-base) !important;
@@ -1180,17 +862,9 @@
     font-size: var(--text-sm) !important;
     line-height: var(--tw-leading, var(--text-sm--line-height)) !important;
   }
-<<<<<<< HEAD
   .text-2xl {
     font-size: var(--text-2xl);
     line-height: var(--tw-leading, var(--text-2xl--line-height));
-=======
-  .\!text-\[130px\] {
-    font-size: 130px !important;
-  }
-  .text-\[16px\] {
-    font-size: 16px;
->>>>>>> 30b6d323
   }
   .text-3xl {
     font-size: var(--text-3xl);
@@ -1200,12 +874,36 @@
     font-size: var(--text-sm);
     line-height: var(--tw-leading, var(--text-sm--line-height));
   }
-  .\!text-\[32px\] {
-    font-size: 32px !important;
+  .\!text-\[12\.71px\] {
+    font-size: 12.71px !important;
+  }
+  .\!text-\[20px\] {
+    font-size: 20px !important;
+  }
+  .\!text-\[25\.43px\] {
+    font-size: 25.43px !important;
+  }
+  .\!text-\[35\.6px\] {
+    font-size: 35.6px !important;
   }
   .\!text-\[40px\] {
     font-size: 40px !important;
   }
+  .\!text-\[50\.85px\] {
+    font-size: 50.85px !important;
+  }
+  .\!text-\[56px\] {
+    font-size: 56px !important;
+  }
+  .\!text-\[111\.88px\] {
+    font-size: 111.88px !important;
+  }
+  .\!text-\[130px\] {
+    font-size: 130px !important;
+  }
+  .\!text-\[210\.14px\] {
+    font-size: 210.14px !important;
+  }
   .text-\[16px\] {
     font-size: 16px;
   }
@@ -1215,75 +913,40 @@
   .text-\[26\.01px\] {
     font-size: 26.01px;
   }
-<<<<<<< HEAD
   .text-\[30px\] {
     font-size: 30px;
   }
+  .text-\[32px\] {
+    font-size: 32px;
+  }
   .text-\[35px\] {
     font-size: 35px;
   }
-  .text-\[95px\] {
-    font-size: 95px;
-  }
   .text-\[95px\]\! {
     font-size: 95px !important;
-=======
-  .text-\[32px\] {
-    font-size: 32px;
-  }
-  .text-\[32px\] {
-    font-size: 32px;
-  }
-  .text-\[52\.88px\] {
-    font-size: 52.88px;
->>>>>>> 30b6d323
   }
   .text-\[120px\]\! {
     font-size: 120px !important;
   }
-  .text-\[150px\]\! {
-    font-size: 150px !important;
-  }
-<<<<<<< HEAD
-=======
-  .\!leading-\[27\.14px\] {
-    --tw-leading: 27.14px !important;
-    line-height: 27.14px !important;
-  }
->>>>>>> 30b6d323
   .\!leading-\[32px\] {
     --tw-leading: 32px !important;
     line-height: 32px !important;
   }
-<<<<<<< HEAD
+  .leading-7 {
+    --tw-leading: calc(var(--spacing) * 7);
+    line-height: calc(var(--spacing) * 7);
+  }
+  .leading-8 {
+    --tw-leading: calc(var(--spacing) * 8);
+    line-height: calc(var(--spacing) * 8);
+  }
+  .leading-12 {
+    --tw-leading: calc(var(--spacing) * 12);
+    line-height: calc(var(--spacing) * 12);
+  }
   .leading-\[-20px\] {
     --tw-leading: -20px;
     line-height: -20px;
-=======
-  .\!leading-\[48px\] {
-    --tw-leading: 48px !important;
-    line-height: 48px !important;
-  }
-  .\!leading-\[60px\] {
-    --tw-leading: 60px !important;
-    line-height: 60px !important;
->>>>>>> 30b6d323
-  }
-  .\!leading-\[72px\] {
-    --tw-leading: 72px !important;
-    line-height: 72px !important;
-  }
-  .leading-7 {
-    --tw-leading: calc(var(--spacing) * 7);
-    line-height: calc(var(--spacing) * 7);
-  }
-  .leading-8 {
-    --tw-leading: calc(var(--spacing) * 8);
-    line-height: calc(var(--spacing) * 8);
-  }
-  .leading-12 {
-    --tw-leading: calc(var(--spacing) * 12);
-    line-height: calc(var(--spacing) * 12);
   }
   .leading-\[17\.92px\] {
     --tw-leading: 17.92px;
@@ -1301,20 +964,10 @@
     --tw-leading: 23.04px;
     line-height: 23.04px;
   }
-  .leading-\[25\.6px\] {
-    --tw-leading: 25.6px;
-    line-height: 25.6px;
-  }
-  .leading-\[25\.6px\] {
-    --tw-leading: 25.6px;
-    line-height: 25.6px;
-  }
   .leading-\[28\.611px\] {
     --tw-leading: 28.611px;
     line-height: 28.611px;
   }
-<<<<<<< HEAD
-=======
   .leading-\[28px\] {
     --tw-leading: 28px;
     line-height: 28px;
@@ -1323,7 +976,6 @@
     --tw-leading: 30.516px;
     line-height: 30.516px;
   }
->>>>>>> 30b6d323
   .leading-\[33px\] {
     --tw-leading: 33px;
     line-height: 33px;
@@ -1332,7 +984,26 @@
     --tw-leading: 34.8px;
     line-height: 34.8px;
   }
-<<<<<<< HEAD
+  .leading-\[42\.72px\] {
+    --tw-leading: 42.72px;
+    line-height: 42.72px;
+  }
+  .leading-\[48px\] {
+    --tw-leading: 48px;
+    line-height: 48px;
+  }
+  .leading-\[53\.76px\] {
+    --tw-leading: 53.76px;
+    line-height: 53.76px;
+  }
+  .\!font-medium {
+    --tw-font-weight: var(--font-weight-medium) !important;
+    font-weight: var(--font-weight-medium) !important;
+  }
+  .\!font-normal {
+    --tw-font-weight: var(--font-weight-normal) !important;
+    font-weight: var(--font-weight-normal) !important;
+  }
   .\!font-semibold {
     --tw-font-weight: var(--font-weight-semibold) !important;
     font-weight: var(--font-weight-semibold) !important;
@@ -1340,39 +1011,6 @@
   .font-bold {
     --tw-font-weight: var(--font-weight-bold);
     font-weight: var(--font-weight-bold);
-=======
-  .leading-\[42\.72px\] {
-    --tw-leading: 42.72px;
-    line-height: 42.72px;
-  }
-  .leading-\[48px\] {
-    --tw-leading: 48px;
-    line-height: 48px;
-  }
-  .leading-\[53\.76px\] {
-    --tw-leading: 53.76px;
-    line-height: 53.76px;
->>>>>>> 30b6d323
-  }
-  .leading-\[54\.88px\] {
-    --tw-leading: 54.88px;
-    line-height: 54.88px;
-  }
-  .\!font-medium {
-    --tw-font-weight: var(--font-weight-medium) !important;
-    font-weight: var(--font-weight-medium) !important;
-  }
-  .\!font-normal {
-    --tw-font-weight: var(--font-weight-normal) !important;
-    font-weight: var(--font-weight-normal) !important;
-  }
-  .\!font-semibold {
-    --tw-font-weight: var(--font-weight-semibold) !important;
-    font-weight: var(--font-weight-semibold) !important;
-  }
-  .font-bold {
-    --tw-font-weight: var(--font-weight-bold);
-    font-weight: var(--font-weight-bold);
   }
   .font-light {
     --tw-font-weight: var(--font-weight-light);
@@ -1390,22 +1028,6 @@
     --tw-font-weight: var(--font-weight-semibold);
     font-weight: var(--font-weight-semibold);
   }
-  .\!tracking-\[0\.4px\] {
-    --tw-tracking: 0.4px !important;
-    letter-spacing: 0.4px !important;
-  }
-  .\!tracking-\[0\.9px\] {
-    --tw-tracking: 0.9px !important;
-    letter-spacing: 0.9px !important;
-  }
-  .\!tracking-\[0\.4px\] {
-    --tw-tracking: 0.4px !important;
-    letter-spacing: 0.4px !important;
-  }
-  .\!tracking-\[0\.9px\] {
-    --tw-tracking: 0.9px !important;
-    letter-spacing: 0.9px !important;
-  }
   .\!tracking-\[1\.17045px\] {
     --tw-tracking: 1.17045px !important;
     letter-spacing: 1.17045px !important;
@@ -1426,9 +1048,15 @@
     --tw-tracking: 0.56px;
     letter-spacing: 0.56px;
   }
-<<<<<<< HEAD
+  .tracking-\[0\.5084px\] {
+    --tw-tracking: 0.5084px;
+    letter-spacing: 0.5084px;
+  }
   .capitalize {
     text-transform: capitalize;
+  }
+  .underline {
+    text-decoration-line: underline;
   }
   .opacity-0 {
     opacity: 0%;
@@ -1481,16 +1109,6 @@
       top: calc(var(--spacing) * -58);
     }
   }
-  .sm\:col-span-4 {
-    @media (width >= 40rem) {
-      grid-column: span 4 / span 4;
-    }
-  }
-  .sm\:col-span-6 {
-    @media (width >= 40rem) {
-      grid-column: span 6 / span 6;
-    }
-  }
   .sm\:block {
     @media (width >= 40rem) {
       display: block;
@@ -1506,11 +1124,6 @@
       aspect-ratio: auto;
     }
   }
-  .sm\:h-\[371px\] {
-    @media (width >= 40rem) {
-      height: 371px;
-    }
-  }
   .sm\:w-22 {
     @media (width >= 40rem) {
       width: calc(var(--spacing) * 22);
@@ -1549,31 +1162,6 @@
   .sm\:w-100 {
     @media (width >= 40rem) {
       width: calc(var(--spacing) * 100);
-    }
-  }
-  .sm\:w-\[calc\(50\%-8px\)\] {
-    @media (width >= 40rem) {
-      width: calc(50% - 8px);
-    }
-  }
-  .sm\:grid-cols-12 {
-    @media (width >= 40rem) {
-      grid-template-columns: repeat(12, minmax(0, 1fr));
-    }
-  }
-  .sm\:object-cover {
-    @media (width >= 40rem) {
-      object-fit: cover;
-    }
-  }
-  .sm\:object-\[center_-20px\] {
-    @media (width >= 40rem) {
-      object-position: center -20px;
-    }
-  }
-  .sm\:object-\[center_-100px\] {
-    @media (width >= 40rem) {
-      object-position: center -100px;
     }
   }
   .sm\:pb-20 {
@@ -1769,11 +1357,6 @@
       align-items: flex-start;
     }
   }
-  .md\:gap-4 {
-    @media (width >= 48rem) {
-      gap: calc(var(--spacing) * 4);
-    }
-  }
   .md\:\!p-10 {
     @media (width >= 48rem) {
       padding: calc(var(--spacing) * 10) !important;
@@ -1970,11 +1553,6 @@
       height: 64px;
     }
   }
-  .lg\:h-\[371px\] {
-    @media (width >= 64rem) {
-      height: 371px;
-    }
-  }
   .lg\:h-\[498px\] {
     @media (width >= 64rem) {
       height: 498px;
@@ -2133,11 +1711,6 @@
   .lg\:rounded-\[48px\] {
     @media (width >= 64rem) {
       border-radius: 48px;
-    }
-  }
-  .lg\:object-\[center_-20px\] {
-    @media (width >= 64rem) {
-      object-position: center -20px;
     }
   }
   .lg\:px-12 {
@@ -2487,66 +2060,6 @@
       width: 915px;
     }
   }
-=======
-  .tracking-\[0\.64px\] {
-    --tw-tracking: 0.64px;
-    letter-spacing: 0.64px;
-  }
-  .tracking-\[0\.5084px\] {
-    --tw-tracking: 0.5084px;
-    letter-spacing: 0.5084px;
-  }
-  .tracking-\[1\.17045px\] {
-    --tw-tracking: 1.17045px;
-    letter-spacing: 1.17045px;
-  }
-  .\!text-\[\#191919\] {
-    color: #191919 !important;
-  }
-  .\!text-\[\#717171\] {
-    color: #717171 !important;
-  }
-  .\!text-\[\#C2B8FF\] {
-    color: #C2B8FF !important;
-  }
-  .text-\[\#5438DC\] {
-    color: #5438DC;
-  }
-  .text-\[\#717171\] {
-    color: #717171;
-  }
-  .text-\[\#C2B8FF\] {
-    color: #C2B8FF;
-  }
-  .opacity-100 {
-    opacity: 100%;
-  }
-  .backdrop-blur-xl\! {
-    --tw-backdrop-blur: blur(var(--blur-xl)) !important;
-    -webkit-backdrop-filter: var(--tw-backdrop-blur,) var(--tw-backdrop-brightness,) var(--tw-backdrop-contrast,) var(--tw-backdrop-grayscale,) var(--tw-backdrop-hue-rotate,) var(--tw-backdrop-invert,) var(--tw-backdrop-opacity,) var(--tw-backdrop-saturate,) var(--tw-backdrop-sepia,) !important;
-    backdrop-filter: var(--tw-backdrop-blur,) var(--tw-backdrop-brightness,) var(--tw-backdrop-contrast,) var(--tw-backdrop-grayscale,) var(--tw-backdrop-hue-rotate,) var(--tw-backdrop-invert,) var(--tw-backdrop-opacity,) var(--tw-backdrop-saturate,) var(--tw-backdrop-sepia,) !important;
-  }
-  .transition-opacity {
-    transition-property: opacity;
-    transition-timing-function: var(--tw-ease, var(--default-transition-timing-function));
-    transition-duration: var(--tw-duration, var(--default-transition-duration));
-  }
-  .duration-150 {
-    --tw-duration: 150ms;
-    transition-duration: 150ms;
-  }
-  .select-none {
-    -webkit-user-select: none;
-    user-select: none;
-  }
-  .hover\:animate-bounce {
-    &:hover {
-      @media (hover: hover) {
-        animation: var(--animate-bounce);
-      }
-    }
-  }
->>>>>>> 30b6d323
 }
 body {
   font-family: "Poppins", sans-serif !important;
@@ -2586,8 +2099,6 @@
 .navbar-icon:hover::before {
   opacity: 100%;
 }
-<<<<<<< HEAD
-=======
 .breadcrumbs__item>a {
   height: 19px;
 }
@@ -2631,7 +2142,6 @@
   --ifm-color-primary-light: #FF8F71;
   --ifm-color-primary-contrast: #ffffff;
 }
->>>>>>> 30b6d323
 @property --tw-translate-x {
   syntax: "*";
   inherits: false;
@@ -2699,7 +2209,6 @@
   syntax: "*";
   inherits: false;
 }
-<<<<<<< HEAD
 @property --tw-backdrop-blur {
   syntax: "*";
   inherits: false;
@@ -2739,12 +2248,6 @@
 @property --tw-duration {
   syntax: "*";
   inherits: false;
-=======
-@property --tw-outline-style {
-  syntax: "*";
-  inherits: false;
-  initial-value: solid;
->>>>>>> 30b6d323
 }
 @keyframes bounce {
   0%, 100% {
