--- conflicted
+++ resolved
@@ -10,11 +10,7 @@
   return (
     <div className='container flex justify-between'>
       <div
-<<<<<<< HEAD
-        className="footer__copyright"
-=======
         className="footer__copyright text-[11px] md:text-base"
->>>>>>> 18c1e2eb
         // Developer provided the HTML, so assume it's safe.
         // eslint-disable-next-line react/no-danger
         dangerouslySetInnerHTML={{ __html: copyright }}
@@ -24,10 +20,6 @@
           underline="none"
           sx={{
             color: theme.palette.text.primary,
-<<<<<<< HEAD
-            fontSize: '12.71px',
-=======
->>>>>>> 18c1e2eb
             lineHeight: '17.794px',
             letterSpacing: '0.5084px',
             '&:visited': {
@@ -37,10 +29,7 @@
               color: theme.palette.text.primary,
             },
           }}
-<<<<<<< HEAD
-=======
           className='!text-[11px] md:!text-[12.71px]'
->>>>>>> 18c1e2eb
           href="#"
         >
           EN
@@ -49,10 +38,6 @@
           underline="none"
           sx={{
             color: theme.palette.text.primary,
-<<<<<<< HEAD
-            fontSize: '12.71px',
-=======
->>>>>>> 18c1e2eb
             lineHeight: '17.794px',
             letterSpacing: '0.5084px',
             '&:visited': {
@@ -62,10 +47,7 @@
               color: theme.palette.text.primary,
             },
           }}
-<<<<<<< HEAD
-=======
           className='!text-[11px] md:!text-[12.71px]'
->>>>>>> 18c1e2eb
           href="#"
         >
           SE
@@ -74,10 +56,6 @@
           underline="none"
           sx={{
             color: theme.palette.text.primary,
-<<<<<<< HEAD
-            fontSize: '12.71px',
-=======
->>>>>>> 18c1e2eb
             lineHeight: '17.794px',
             letterSpacing: '0.5084px',
             '&:visited': {
@@ -87,10 +65,7 @@
               color: theme.palette.text.primary,
             },
           }}
-<<<<<<< HEAD
-=======
           className='!text-[11px] md:!text-[12.71px]'
->>>>>>> 18c1e2eb
           href="#"
         >
           DE
