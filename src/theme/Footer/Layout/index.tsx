--- conflicted
+++ resolved
@@ -9,10 +9,7 @@
 import XIcon from '@site/static/img/Footer/x';
 import ScrollUpIcon from '@site/static/img/Footer/scroll_up';
 import UpperRightArrowIcon from '@site/static/img/Footer/arrow_upper_right';
-<<<<<<< HEAD
 import ExternalLink from '@site/src/components/Shared/Links/ExternalLink/ExternalLink';
-=======
->>>>>>> 18c1e2eb
 
 
 
@@ -25,41 +22,26 @@
 
   const theme = useTheme();
   const { colorMode } = useColorMode();
-
-<<<<<<< HEAD
   const scrollToFirstSection = () => {
     const nextSection = document.getElementById("section-1");
     if (nextSection) {
         nextSection.scrollIntoView({ behavior: "smooth" });
     }
 };
-
-
-  return (
-    <footer style={{backgroundColor: theme.palette.background.default}} className='h-[1078px]'>
-      <div className={`place-items-center relative ${colorMode === 'dark' ? "bg-[url(/img/Footer/background_dark.webp)]" : "bg-[url(/img/Footer/background_light.webp)]"} bg-cover bg-no-repeat `}>
-        <div>
-          <BackgroundLines />
-        </div>
-        <div className="container h-[1021px] !p-0 !pt-67">
-          {/* {links} */}
-          <div className='flex gap-x-20  h-full'>
-            <div className='flex flex-col gap-y-[127.3px]'>
-=======
   return (
     <footer style={{backgroundColor: theme.palette.background.default}} className='!pt-30 lg:!pt-0 md:h-[1078px]'>
-      <div className={`place-items-center relative ${colorMode === 'dark' ? "md:bg-[url(/img/Footer/background_dark.webp)]" : "md:bg-[url(/img/Footer/background_light.webp)]"} bg-cover bg-no-repeat `}>
-        <div className='!hidden 2xl:!block'>
+      <div className={`place-items-center relative ${colorMode === 'dark' ? "bg-[url(/img/Footer/background_dark.webp)]" : "bg-[url(/img/Footer/background_light.webp)]"} bg-cover bg-no-repeat `}>
+      <div className='!hidden 2xl:!block'>
           <BackgroundLines />
         </div>
         <div className="container !px-4 md:!pt-67 md:h-[1021px]">
+          {/* {links} */}
           <div className='flex gap-x-20 h-full flex-col-reverse lg:flex-row'>
             <div className='flex flex-col gap-y-8 lg:justify-between lg:!mb-[21.83px]'>
               <div className='relative w-max mx-auto sm:!hidden'>
                 <img src="img/Footer/logo_icon.svg" alt="Logo Icon" className='absolute right-[90px] top-[14px]' />
                 <FooterWizard sx={{ color: theme.palette.text.secondary }} className='!relative !text-[210.14px] md:hidden'/>
               </div>
->>>>>>> 18c1e2eb
               <Paper
                 sx={{
                   backgroundColor: theme.palette.primary.main,
@@ -68,17 +50,6 @@
                   borderRadius: '16px',
                 }}
               >
-<<<<<<< HEAD
-                <div className='!pb-0 !mt-[30.51px] !mb-[160.49px]'>
-                  <p style={{color: theme.palette.grey[50]}} className='!text-[35.6px] !font-medium leading-[42.72px] tracking-[-0.356px] !mb-10'>
-                    Fueling the future <br />
-                    with bold ideas and <br />
-                    unstoppable energy.
-                  </p>
-                  <p style={{color: theme.palette.grey[50]}} className='!text-[35.6px] !font-medium leading-[42.72px] tracking-[-0.356px]'>
-                    Stay in the loop, <br />
-                    follow us on our <br />
-=======
                 <div className='!pb-0 !mt-[30.51px] !mb-20 lg:!mb-[160.49px]'>
                   <p style={{color: theme.palette.grey[50]}} className='!font-medium !mb-10 !text-2xl md:leading-[42.72px] md:tracking-[-0.356px] md:!text-[35.6px]'>
                     Fueling the future <br className='hidden lg:block'/>
@@ -88,71 +59,10 @@
                   <p style={{color: theme.palette.grey[50]}} className='!font-medium !text-2xl md:leading-[42.72px] md:tracking-[-0.356px] md:!text-[35.6px]'>
                     Stay in the loop, <br className='hidden lg:block'/>
                     follow us on our <br className='hidden lg:block'/>
->>>>>>> 18c1e2eb
                     socials!
                   </p>
                 </div>
               </Paper>
-<<<<<<< HEAD
-              <div className='flex gap-x-[10px]'>
-                <div>
-                  <IconButton LinkComponent={'a'}
-                    sx={{
-                      padding: 0,
-                      opacity: 0.6,
-                      '&:hover': {
-                        opacity: 1,
-                      },
-                    }}>
-                    <ScrollUpIcon sx={{ color: theme.palette.primary.contrastText }} className="!text-[111.88px]" onClick={scrollToFirstSection}/>
-                  </IconButton>
-                </div>
-                <div className='flex flex-col gap-y-[10px]'>
-                  <IconButton
-                    LinkComponent={ExternalLink}
-                    href="https://github.com/SAIB-Inc"
-                    sx={{
-                      padding: 0,
-                      opacity: 0.6,
-                      '&:hover': {
-                        opacity: 1,
-                      },
-                    }}>
-                    <GithubIcon sx={{ color: theme.palette.primary.contrastText }} className="!text-[50.85px]"/>
-                  </IconButton>
-                  <IconButton
-                    LinkComponent={ExternalLink}
-                    href="https://x.com/saibdev"
-                    sx={{
-                      padding: 0,
-                      opacity: 0.6,
-                      '&:hover': {
-                        opacity: 1,
-                      },
-                    }}>
-                    <XIcon sx={{ color: theme.palette.primary.contrastText }} className="!text-[50.85px]"/>
-                  </IconButton>
-                </div>
-              </div>
-            </div>
-
-            <div className='relative flex flex-col justify-between'>
-              <FooterWizard sx={{ color: theme.palette.text.secondary }} className='!text-[210.14px] absolute right-[44.5px] top-[-138.14px]'/>
-              <img src={`${colorMode=='dark'? "img/Footer/logo_styled_dark.svg" : "img/Footer/logo_styled_light.svg"}`} alt="" className='absolute top-[226.18px] left-[126.5px]' />
-              <img src="img/Footer/logo_icon.svg" alt="Logo Icon" className='absolute right-[141px] top-[-127px]' />
-
-              <div>
-                <div className='flex gap-x-[31px] mb-[61.02px]'>
-                  <h3 className='!text-[25.43px] leading-[30.516px] tracking-[-0.2543px] !font-normal !mb-0'>For Inquiries</h3>
-                  <h3 style={{color: theme.palette.grey[100]}} className='!text-[25.43px] leading-[30.516px] tracking-[-0.2543px] !font-normal !mb-0'>/</h3>
-                  <h3 className='!text-[25.43px] leading-[30.516px] tracking-[-0.2543px] !font-normal !mb-0'>For Developer</h3>
-                </div>
-
-                <div className='flex justify-between gap-x-[460px]'>
-                  <div>
-                    <div className='mb-[60.64px]'>
-                      <p style={{color: theme.palette.grey[100]}} className='!text-[12.71px] leading-[17.794px] tracking-[0.5084px] font-medium'>INFO</p>
-=======
               <div className='flex gap-x-[10px] flex-row-reverse justify-between lg:justify-start lg:flex-row'>
                   <div>
                     <IconButton LinkComponent={'a'}
@@ -231,23 +141,15 @@
                   <div className='text-center sm:text-start'>
                     <div className='md:mb-10 lg:mb-[60.64px]'>
                       <p style={{color: theme.palette.grey[100]}} className='!text-[12.71px] leading-[17.794px] tracking-[0.5084px] font-medium !mb-[10.17px] md:!mb-0'>INFO</p>
->>>>>>> 18c1e2eb
                     </div>
                     <div>
                       <div className='flex flex-col gap-y-[10.17px]'>
                         <Link
                           href="https://calendly.com/saibdev"
                           target="_blank"
-<<<<<<< HEAD
                           rel="noopener noreferrer"
                           sx={{
                             color: theme.palette.text.primary,
-                            fontSize: '25.43px',
-=======
-                          rel="noopener"
-                          sx={{
-                            color: theme.palette.text.primary,
->>>>>>> 18c1e2eb
                             lineHeight: '30.516px',
                             letterSpacing: '-0.2543px',
                             textDecoration: 'none',
@@ -258,26 +160,14 @@
                               color: theme.palette.text.primary,
                             },
                           }}
-<<<<<<< HEAD
-=======
                           className='!text-base md:!text-xl lg:!text-[25.43px]'
->>>>>>> 18c1e2eb
                           underline="none">
                           Contact Us
                         </Link>
                         <Link
-<<<<<<< HEAD
                           href="/docs/chrysalis/overview"
                           sx={{
                             color: theme.palette.text.primary,
-                            fontSize: '25.43px',
-=======
-                          href=""
-                          target="_blank"
-                          rel="noopener"
-                          sx={{
-                            color: theme.palette.text.primary,
->>>>>>> 18c1e2eb
                             lineHeight: '30.516px',
                             letterSpacing: '-0.2543px',
                             textDecoration: 'none',
@@ -288,10 +178,7 @@
                               color: theme.palette.text.primary,
                             },
                           }}
-<<<<<<< HEAD
-=======
                           className='!text-base md:!text-xl lg:!text-[25.43px]'
->>>>>>> 18c1e2eb
                           underline="none">
                           Documentation
                         </Link>
@@ -300,21 +187,13 @@
                         <Link
                           href="https://saib.dev/"
                           target="_blank"
-<<<<<<< HEAD
                           rel="noopener noreferrer"
-=======
-                          rel="noopener"
->>>>>>> 18c1e2eb
                           sx={{
                             display: 'flex',
                             gap: '10.17px',
                             alignItems: 'center',
                             marginTop: '10.17px',
                             color: theme.palette.text.primary,
-<<<<<<< HEAD
-                            fontSize: '25.43px',
-=======
->>>>>>> 18c1e2eb
                             lineHeight: '30.516px',
                             letterSpacing: '-0.2543px',
                             textDecoration: 'none',
@@ -325,12 +204,6 @@
                               color: theme.palette.text.primary,
                             },
                           }}
-<<<<<<< HEAD
-                          underline="none"
-                        >
-                          SAIB
-                          <UpperRightArrowIcon sx={{color:theme.palette.text.primary}}/>
-=======
                           className='!text-base !justify-center sm:!justify-start md:!text-xl lg:!text-[25.43px]'
                           underline="none"
                         >
@@ -341,210 +214,116 @@
                             }}
                             className='!text-base md:!text-xl lg:!text-2xl'
                           />
->>>>>>> 18c1e2eb
                         </Link>
                       </div>
                     </div>
                   </div>
-<<<<<<< HEAD
-
-                  <div>
-                    <div className='mb-[60.64px]'>
-                      <p style={{color: theme.palette.grey[100]}} className='!text-[12.71px] leading-[17.794px] tracking-[0.5084px] font-medium'>DOCUMENTATION LINKS</p>
-                    </div>
-                    <div className='flex flex-col gap-y-[7.63px]'>
-                      <Link
-                        href="/docs/argus/intro"
-                        sx={{
-                          color: theme.palette.text.primary,
-                          fontSize: '25.43px',
-=======
                   <div className='sm:w-full lg:w-auto'>
                     <div className='flex items-center justify-center !mt-10 md:block sm:!justify-start sm:!mt-0 md:mb-10 lg:mb-[60.64px]'>
                       <p style={{color: theme.palette.grey[100]}} className='!text-[12.71px] leading-[17.794px] tracking-[0.5084px] font-medium !mb-[7.63px] md:!mb-0'>DOCUMENTATION LINKS</p>
                     </div>
                     <div className='flex flex-col items-center gap-y-[7.63px] sm:items-start'>
                       <Link
-                        href="https://github.com/SAIB-Inc/Argus"
+                        href="/docs/argus/intro"
+                        sx={{
+                          color: theme.palette.text.primary,
+                          lineHeight: '30.516px',
+                          letterSpacing: '-0.2543px',
+                          textDecoration: 'none',
+                          '&:visited': {
+                            color: theme.palette.text.primary,
+                          },
+                          '&:hover': {
+                            color: theme.palette.text.primary,
+                          },
+                        }}
+                        className='!text-base md:!text-xl lg:!text-[25.43px]'
+                        underline="none"
+                      >
+                        Argus
+                      </Link>
+                      <Link
+                        href="/docs/chrysalis/overview"
+                        sx={{
+                          color: theme.palette.text.primary,
+                          lineHeight: '30.516px',
+                          letterSpacing: '-0.2543px',
+                          textDecoration: 'none',
+                          '&:visited': {
+                            color: theme.palette.text.primary,
+                          },
+                          '&:hover': {
+                            color: theme.palette.text.primary,
+                          },
+                        }}
+                        className='!text-base md:!text-xl lg:!text-[25.43px]'
+                        underline="none"
+                      >
+                        Chrysalis
+                      </Link>
+                      <Link
+                        href="/docs/comp/overview"
                         target="_blank"
                         rel="noopener"
                         sx={{
                           color: theme.palette.text.primary,
->>>>>>> 18c1e2eb
-                          lineHeight: '30.516px',
-                          letterSpacing: '-0.2543px',
-                          textDecoration: 'none',
-                          '&:visited': {
-                            color: theme.palette.text.primary,
-                          },
-                          '&:hover': {
-                            color: theme.palette.text.primary,
-                          },
-                        }}
-<<<<<<< HEAD
-=======
-                        className='!text-base md:!text-xl lg:!text-[25.43px]'
->>>>>>> 18c1e2eb
-                        underline="none"
-                      >
-                        Argus
-                      </Link>
-                      <Link
-<<<<<<< HEAD
-                        href="/docs/chrysalis/overview"
-                        sx={{
-                          color: theme.palette.text.primary,
-                          fontSize: '25.43px',
-=======
-                        href="https://github.com/SAIB-Inc/Chrysalis"
+                          lineHeight: '30.516px',
+                          letterSpacing: '-0.2543px',
+                          textDecoration: 'none',
+                          '&:visited': {
+                            color: theme.palette.text.primary,
+                          },
+                          '&:hover': {
+                            color: theme.palette.text.primary,
+                          },
+                        }}
+                        className='!text-base md:!text-xl lg:!text-[25.43px]'
+                        underline="none"
+                      >
+                        COMP
+                      </Link>
+                      <Link
+                        href="/docs/futura/overview"
+                        sx={{
+                          color: theme.palette.text.primary,
+                          lineHeight: '30.516px',
+                          letterSpacing: '-0.2543px',
+                          textDecoration: 'none',
+                          '&:visited': {
+                            color: theme.palette.text.primary,
+                          },
+                          '&:hover': {
+                            color: theme.palette.text.primary,
+                          },
+                        }}
+                        className='!text-base md:!text-xl lg:!text-[25.43px]'
+                        underline="none"
+                      >
+                        Futura
+                      </Link>
+                      <Link
+                        href="/docs/razor/overview"
                         target="_blank"
                         rel="noopener"
                         sx={{
                           color: theme.palette.text.primary,
->>>>>>> 18c1e2eb
-                          lineHeight: '30.516px',
-                          letterSpacing: '-0.2543px',
-                          textDecoration: 'none',
-                          '&:visited': {
-                            color: theme.palette.text.primary,
-                          },
-                          '&:hover': {
-                            color: theme.palette.text.primary,
-                          },
-                        }}
-<<<<<<< HEAD
-=======
-                        className='!text-base md:!text-xl lg:!text-[25.43px]'
->>>>>>> 18c1e2eb
-                        underline="none"
-                      >
-                        Chrysalis
-                      </Link>
-                      <Link
-<<<<<<< HEAD
-                        href="/docs/comp/overview"
-                        sx={{
-                          color: theme.palette.text.primary,
-                          fontSize: '25.43px',
-=======
-                        href="https://github.com/SAIB-Inc/COMP"
-                        target="_blank"
-                        rel="noopener"
-                        sx={{
-                          color: theme.palette.text.primary,
->>>>>>> 18c1e2eb
-                          lineHeight: '30.516px',
-                          letterSpacing: '-0.2543px',
-                          textDecoration: 'none',
-                          '&:visited': {
-                            color: theme.palette.text.primary,
-                          },
-                          '&:hover': {
-                            color: theme.palette.text.primary,
-                          },
-                        }}
-<<<<<<< HEAD
-=======
-                        className='!text-base md:!text-xl lg:!text-[25.43px]'
->>>>>>> 18c1e2eb
-                        underline="none"
-                      >
-                        COMP
-                      </Link>
-                      <Link
-<<<<<<< HEAD
-                        href="/docs/futura/overview"
-                        sx={{
-                          color: theme.palette.text.primary,
-                          fontSize: '25.43px',
-=======
-                        href=""
-                        target="_blank"
-                        rel="noopener"
-                        sx={{
-                          color: theme.palette.text.primary,
->>>>>>> 18c1e2eb
-                          lineHeight: '30.516px',
-                          letterSpacing: '-0.2543px',
-                          textDecoration: 'none',
-                          '&:visited': {
-                            color: theme.palette.text.primary,
-                          },
-                          '&:hover': {
-                            color: theme.palette.text.primary,
-                          },
-                        }}
-<<<<<<< HEAD
-=======
-                        className='!text-base md:!text-xl lg:!text-[25.43px]'
->>>>>>> 18c1e2eb
-                        underline="none"
-                      >
-                        Futura
-                      </Link>
-                      <Link
-<<<<<<< HEAD
-                        href="/docs/razor/overview"
-                        sx={{
-                          color: theme.palette.text.primary,
-                          fontSize: '25.43px',
-=======
-                        href="https://github.com/SAIB-Inc/Razor"
-                        target="_blank"
-                        rel="noopener"
-                        sx={{
-                          color: theme.palette.text.primary,
->>>>>>> 18c1e2eb
-                          lineHeight: '30.516px',
-                          letterSpacing: '-0.2543px',
-                          textDecoration: 'none',
-                          '&:visited': {
-                            color: theme.palette.text.primary,
-                          },
-                          '&:hover': {
-                            color: theme.palette.text.primary,
-                          },
-                        }}
-<<<<<<< HEAD
-=======
-                        className='!text-base md:!text-xl lg:!text-[25.43px]'
->>>>>>> 18c1e2eb
+                          lineHeight: '30.516px',
+                          letterSpacing: '-0.2543px',
+                          textDecoration: 'none',
+                          '&:visited': {
+                            color: theme.palette.text.primary,
+                          },
+                          '&:hover': {
+                            color: theme.palette.text.primary,
+                          },
+                        }}
+                        className='!text-base md:!text-xl lg:!text-[25.43px]'
                         underline="none"
                       >
                         Razor
                       </Link>
                     </div>
                   </div>
-<<<<<<< HEAD
-                </div>
-              </div>
-
-              <div>
-                <div className='flex gap-x-15 self-end !mb-[21.83px]'>
-                  <div>
-                    <p style={{color: theme.palette.grey[100]}} className='!text-[12.71px] leading-[17.794px] tracking-[0.5084px] !mb-[10.17px]'>CORPORATE OFFICE</p>
-                    <p className='!text=[17.8px] leading-[17.92px]'>Philippines</p>
-                  </div>
-                  <div>
-                    <p style={{color: theme.palette.grey[100]}} className='!text-[12.71px] leading-[17.794px] tracking-[0.5084px] !mb-[10.17px]'>PHONE</p>
-                    <p className='!text=[17.8px] leading-[17.92px]'>+63 XXX XXX XXX</p>
-                  </div>
-                  <div>
-                    <p style={{color: theme.palette.grey[100]}} className='!text-[12.71px] leading-[17.794px] tracking-[0.5084px] !mb-[10.17px]'>EMAIL</p>
-                    <p className='!text=[17.8px] leading-[17.92px]'>accounts@saib.dev</p>
-                  </div>
-                </div>
-              </div>
-
-
-            </div>
-          </div>
-        </div>
-      </div>
-      <div style={{background: theme.palette.grey.A100}} className='h-[57px] flex items-center'>
-        {copyright}
-      </div>
-=======
                   <div className='relative w-full hidden justify-end items-center sm:flex lg:hidden'>
                     <img src="img/Footer/logo_icon.svg" alt="Logo Icon" className='absolute right-[90px] top-[14px]' />
                     <FooterWizard sx={{ color: theme.palette.text.secondary }} className='!relative !text-[210.14px] lg:!hidden'/>
@@ -575,7 +354,6 @@
       <div style={{background: theme.palette.grey.A100}} className='h-[57px] flex items-center'>
         {copyright}
       </div>
->>>>>>> 18c1e2eb
 
     </footer>
   );
