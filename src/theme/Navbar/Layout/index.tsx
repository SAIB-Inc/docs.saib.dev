--- conflicted
+++ resolved
@@ -52,10 +52,6 @@
           'navbar--primary': style === 'primary',
           'navbar-sidebar--show': mobileSidebar.shown,
         },
-<<<<<<< HEAD
-        '!fixed',
-=======
->>>>>>> 30b6d323
         'w-[100vw]',
         'backdrop-blur-xl!'
       )}>
