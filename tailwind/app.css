--- conflicted
+++ resolved
@@ -37,6 +37,7 @@
 
 @theme {
     --animate-bounce2: bounce 2s infinite;
+    --animate-bounce3: bounce 2.5s infinite ease-In-Out;
     --animate-bounce3: bounce 2.5s infinite ease-In-Out;
     @keyframes bounce {
         0%,
@@ -80,7 +81,10 @@
 
 .navbar-icon:hover::before { 
     opacity: 100%;
-<<<<<<< HEAD
+}
+
+.breadcrumbs__item>a {
+    height: 19px;
 }
 
 [data-theme='dark'][data-theme-variant='home'] {
@@ -105,6 +109,4 @@
     --ifm-color-primary: #649DCA;
     --ifm-color-primary-light: #649DCA;
     --ifm-color-primary-contrast: #ffffff;
-=======
->>>>>>> 42788232
 }